use crate::{
    types::{LongLongUInt, ShortString, ShortUInt},
    Result,
};
use std::collections::VecDeque;

#[derive(Debug, Default)]
pub(crate) struct ChannelReceiverStates(VecDeque<ChannelReceiverState>);

impl ChannelReceiverStates {
    #[cfg(test)]
    pub(crate) fn receiver_state(&self) -> ChannelReceiverState {
        self.0.front().unwrap().clone()
    }

    pub(crate) fn set_will_receive(&mut self, class_id: ShortUInt, delivery_cause: DeliveryCause) {
        self.0.push_back(ChannelReceiverState::WillReceiveContent(
            class_id,
            delivery_cause,
        ));
    }

    #[allow(clippy::too_many_arguments)]
    pub(crate) fn set_content_length<
<<<<<<< HEAD
        Handler: FnOnce(&Option<ShortString>, &Option<ShortString>, bool),
=======
        Handler: FnOnce(&DeliveryCause, bool) -> Result<()>,
>>>>>>> b4b00e3d
        OnInvalidClass: FnOnce(String) -> Result<()>,
        OnError: FnOnce(String) -> Result<()>,
    >(
        &mut self,
        channel_id: u16,
        class_id: ShortUInt,
        length: LongLongUInt,
        handler: Handler,
        invalid_class_hanlder: OnInvalidClass,
        error_handler: OnError,
        confirm_mode: bool,
    ) -> Result<()> {
        if let Some(ChannelReceiverState::WillReceiveContent(expected_class_id, delivery_cause)) =
            self.0.pop_front()
        {
            if expected_class_id == class_id {
<<<<<<< HEAD
                handler(&queue_name, &request_id_or_consumer_tag, confirm_mode);
=======
                let res = handler(&delivery_cause, confirm_mode);
>>>>>>> b4b00e3d
                if length > 0 {
                    self.0.push_front(ChannelReceiverState::ReceivingContent(
                        delivery_cause,
                        length,
                    ));
                }
                Ok(())
            } else {
                invalid_class_hanlder(format!(
                    "content header frame with class id {} instead of {} received on channel {}",
                    class_id, expected_class_id, channel_id
                ))
            }
        } else {
            error_handler(format!(
                "unexpected content header frame received on channel {}",
                channel_id
            ))
        }
    }

    pub(crate) fn receive<
<<<<<<< HEAD
        Handler: FnOnce(&Option<ShortString>, &Option<ShortString>, usize, bool),
=======
        Handler: FnOnce(&DeliveryCause, LongLongUInt, bool) -> Result<()>,
>>>>>>> b4b00e3d
        OnError: FnOnce(String) -> Result<()>,
    >(
        &mut self,
        channel_id: u16,
        length: LongLongUInt,
        handler: Handler,
        error_handler: OnError,
        confirm_mode: bool,
    ) -> Result<()> {
        if let Some(ChannelReceiverState::ReceivingContent(delivery_cause, len)) =
            self.0.pop_front()
        {
            if let Some(remaining) = len.checked_sub(length) {
<<<<<<< HEAD
                handler(
                    &queue_name,
                    &request_id_or_consumer_tag,
                    remaining,
                    confirm_mode,
                );
=======
                let res = handler(&delivery_cause, remaining, confirm_mode);
>>>>>>> b4b00e3d
                if remaining > 0 {
                    self.0.push_front(ChannelReceiverState::ReceivingContent(
                        delivery_cause,
                        remaining,
                    ));
                }
                Ok(())
            } else {
                error_handler(format!("unexpectedly large content body frame received on channel {} ({} ybtes, expected {} bytes)", channel_id, length, len))
            }
        } else {
            error_handler(format!(
                "unexpected content body frame received on channel {}",
                channel_id
            ))
        }
    }
}

#[derive(Clone, Debug, PartialEq, Eq)]
pub(crate) enum ChannelReceiverState {
    WillReceiveContent(ShortUInt, DeliveryCause),
    ReceivingContent(DeliveryCause, LongLongUInt),
}

#[derive(Clone, Debug, PartialEq, Eq)]
pub(crate) enum DeliveryCause {
    Consume(ShortString),
    Get,
    Return,
}<|MERGE_RESOLUTION|>--- conflicted
+++ resolved
@@ -22,11 +22,7 @@
 
     #[allow(clippy::too_many_arguments)]
     pub(crate) fn set_content_length<
-<<<<<<< HEAD
-        Handler: FnOnce(&Option<ShortString>, &Option<ShortString>, bool),
-=======
-        Handler: FnOnce(&DeliveryCause, bool) -> Result<()>,
->>>>>>> b4b00e3d
+        Handler: FnOnce(&DeliveryCause, bool),
         OnInvalidClass: FnOnce(String) -> Result<()>,
         OnError: FnOnce(String) -> Result<()>,
     >(
@@ -43,11 +39,7 @@
             self.0.pop_front()
         {
             if expected_class_id == class_id {
-<<<<<<< HEAD
-                handler(&queue_name, &request_id_or_consumer_tag, confirm_mode);
-=======
-                let res = handler(&delivery_cause, confirm_mode);
->>>>>>> b4b00e3d
+                handler(&delivery_cause, confirm_mode);
                 if length > 0 {
                     self.0.push_front(ChannelReceiverState::ReceivingContent(
                         delivery_cause,
@@ -70,11 +62,7 @@
     }
 
     pub(crate) fn receive<
-<<<<<<< HEAD
-        Handler: FnOnce(&Option<ShortString>, &Option<ShortString>, usize, bool),
-=======
-        Handler: FnOnce(&DeliveryCause, LongLongUInt, bool) -> Result<()>,
->>>>>>> b4b00e3d
+        Handler: FnOnce(&DeliveryCause, LongLongUInt, bool),
         OnError: FnOnce(String) -> Result<()>,
     >(
         &mut self,
@@ -88,16 +76,7 @@
             self.0.pop_front()
         {
             if let Some(remaining) = len.checked_sub(length) {
-<<<<<<< HEAD
-                handler(
-                    &queue_name,
-                    &request_id_or_consumer_tag,
-                    remaining,
-                    confirm_mode,
-                );
-=======
-                let res = handler(&delivery_cause, remaining, confirm_mode);
->>>>>>> b4b00e3d
+                handler(&delivery_cause, remaining, confirm_mode);
                 if remaining > 0 {
                     self.0.push_front(ChannelReceiverState::ReceivingContent(
                         delivery_cause,
