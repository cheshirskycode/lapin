use crate::{
    acknowledgement::Acknowledgements,
    auth::Credentials,
    basic_get_delivery::BasicGetDelivery,
    channel_closer::ChannelCloser,
    channel_receiver_state::DeliveryCause,
    channel_status::{ChannelState, ChannelStatus},
    connection_closer::ConnectionCloser,
    connection_status::{ConnectionState, ConnectionStep},
    consumer::Consumer,
    consumers::Consumers,
    error_handler::ErrorHandler,
    frames::{ExpectedReply, Frames},
    internal_rpc::InternalRPCHandle,
    message::{BasicGetMessage, BasicReturnMessage, Delivery},
    protocol::{self, AMQPClass, AMQPError, AMQPHardError},
    publisher_confirm::PublisherConfirm,
    queue::Queue,
    recovery_config::RecoveryConfig,
    registry::Registry,
    returned_messages::ReturnedMessages,
    socket_state::SocketStateHandle,
    topology::RestoredChannel,
    topology_internal::ChannelDefinitionInternal,
    types::*,
    BasicProperties, Configuration, Connection, ConnectionStatus, Error, ErrorKind, ExchangeKind,
    Promise, PromiseResolver, Result,
};
use amq_protocol::frame::{AMQPContentHeader, AMQPFrame};
use executor_trait::FullExecutor;
use serde::{Deserialize, Serialize};
use std::{convert::TryFrom, fmt, sync::Arc};
use tracing::{error, info, level_enabled, trace, Level};

/// Main entry point for most AMQP operations.
///
/// It serves as a lightweight connection and can be obtained from a
///  [`Connection`] by calling [`Connection::create_channel`].
///
/// See also the RabbitMQ documentation on [channels](https://www.rabbitmq.com/channels.html).
///
/// [`Connection`]: ./struct.Connection.html
/// [`Connection::create_channel`]: ./struct.Connection.html#method.create_channel
#[derive(Clone)]
pub struct Channel {
    id: ChannelId,
    configuration: Configuration,
    status: ChannelStatus,
    connection_status: ConnectionStatus,
    global_registry: Registry,
    local_registry: Registry,
    acknowledgements: Acknowledgements,
    consumers: Consumers,
    basic_get_delivery: BasicGetDelivery,
    returned_messages: ReturnedMessages,
    waker: SocketStateHandle,
    internal_rpc: InternalRPCHandle,
    frames: Frames,
    error_handler: ErrorHandler,
    executor: Arc<dyn FullExecutor + Send + Sync>,
    channel_closer: Option<Arc<ChannelCloser>>,
    connection_closer: Option<Arc<ConnectionCloser>>,
    recovery_config: RecoveryConfig,
}

impl PartialEq for Channel {
    fn eq(&self, other: &Self) -> bool {
        self.id == other.id
    }
}

impl fmt::Debug for Channel {
    fn fmt(&self, f: &mut fmt::Formatter<'_>) -> fmt::Result {
        f.debug_struct("Channel")
            .field("id", &self.id)
            .field("configuration", &self.configuration)
            .field("status", &self.status)
            .field("connection_status", &self.connection_status)
            .field("acknowledgements", &self.acknowledgements)
            .field("consumers", &self.consumers)
            .field("basic_get_delivery", &self.basic_get_delivery)
            .field("returned_messages", &self.returned_messages)
            .field("frames", &self.frames)
            .finish()
    }
}

impl Channel {
    #[allow(clippy::too_many_arguments)]
    pub(crate) fn new(
        channel_id: ChannelId,
        configuration: Configuration,
        connection_status: ConnectionStatus,
        global_registry: Registry,
        waker: SocketStateHandle,
        internal_rpc: InternalRPCHandle,
        frames: Frames,
        executor: Arc<dyn FullExecutor + Send + Sync>,
        connection_closer: Option<Arc<ConnectionCloser>>,
        recovery_config: RecoveryConfig,
    ) -> Channel {
        let returned_messages = ReturnedMessages::default();
        let status = ChannelStatus::default();
        let channel_closer = if channel_id == 0 {
            None
        } else {
            Some(Arc::new(ChannelCloser::new(
                channel_id,
                status.clone(),
                internal_rpc.clone(),
            )))
        };
        Self {
            id: channel_id,
            configuration,
            status,
            connection_status,
            global_registry,
            local_registry: Registry::default(),
            acknowledgements: Acknowledgements::new(channel_id, returned_messages.clone()),
            consumers: Consumers::default(),
            basic_get_delivery: BasicGetDelivery::default(),
            returned_messages,
            waker,
            internal_rpc,
            frames,
            error_handler: ErrorHandler::default(),
            executor,
            channel_closer,
            connection_closer,
            recovery_config,
        }
    }

    pub fn status(&self) -> &ChannelStatus {
        &self.status
    }

    pub fn on_error<E: FnMut(Error) + Send + 'static>(&self, handler: E) {
        self.error_handler.set_handler(handler);
    }

    pub(crate) async fn restore(
        &self,
        ch: &ChannelDefinitionInternal,
        c: &mut RestoredChannel,
    ) -> Result<()> {
        // First, redeclare all queues
        for queue in &ch.queues {
            if queue.is_declared() {
                c.queues.push(
                    self.queue_declare(
                        queue.name.as_str(),
                        queue.options.unwrap_or_default(),
                        queue.arguments.clone().unwrap_or_default(),
                    )
                    .await?,
                );
            }
        }

        // Second, redeclare all queues bindings
        for queue in &ch.queues {
            for binding in &queue.bindings {
                self.queue_bind(
                    queue.name.as_str(),
                    binding.source.as_str(),
                    binding.routing_key.as_str(),
                    QueueBindOptions::default(),
                    binding.arguments.clone(),
                )
                .await?;
            }
        }

        // Third, redeclare all consumers
        for consumer in &ch.consumers {
            let original = consumer.original();
            if let Some(original) = original.as_ref() {
                original.reset();
            }
            c.consumers.push(
                self.do_basic_consume(
                    consumer.queue.as_str(),
                    consumer.tag.as_str(),
                    consumer.options,
                    consumer.arguments.clone(),
                    original,
                )
                .await?,
            );
        }

        // Fourth, reemit pending basic_get
        if let Some(original) = self.basic_get_delivery.recover() {
            self.do_basic_get(
                original.queue.as_str(),
                original.options,
                Some(original.resolver),
            )
            .await?;
        }

        Ok(())
    }

    pub(crate) fn set_closing(&self, error: Option<Error>) {
        self.set_state(ChannelState::Closing);
        if let Some(error) = error {
            self.error_publisher_confirms(error.clone());
            self.error_consumers(error); // ignore the returned error here, only happens with default executor if we cannot spawn a thread
        } else {
            self.consumers.start_cancel();
        }
    }

    pub(crate) fn set_closed(&self, error: Error) {
        self.set_state(ChannelState::Closed);
        self.error_publisher_confirms(error.clone());
        self.cancel_consumers();
        self.internal_rpc.remove_channel(self.id, error);
    }

    // Only called in case of a protocol failure
    pub(crate) fn set_connection_error(&self, error: Error) {
        self.set_state(ChannelState::Error);
        self.error_publisher_confirms(error.clone());
        self.error_consumers(error.clone());
        self.internal_rpc.remove_channel(self.id, error.clone());
    }

    fn error_publisher_confirms(&self, error: Error) {
        self.acknowledgements.on_channel_error(error);
    }

    fn cancel_consumers(&self) {
        self.consumers.cancel();
    }

    fn error_consumers(&self, error: Error) {
        self.consumers.error(error);
    }

    pub(crate) fn set_state(&self, state: ChannelState) {
        self.status.set_state(state);
    }

    pub fn id(&self) -> ChannelId {
        self.id
    }

    pub(crate) fn clone_internal(&self) -> Self {
        Self {
            id: self.id,
            configuration: self.configuration.clone(),
            status: self.status.clone(),
            connection_status: self.connection_status.clone(),
            global_registry: self.global_registry.clone(),
            local_registry: self.local_registry.clone(),
            acknowledgements: self.acknowledgements.clone(),
            consumers: self.consumers.clone(),
            basic_get_delivery: self.basic_get_delivery.clone(),
            returned_messages: self.returned_messages.clone(),
            waker: self.waker.clone(),
            internal_rpc: self.internal_rpc.clone(),
            frames: self.frames.clone(),
            error_handler: self.error_handler.clone(),
            executor: self.executor.clone(),
            channel_closer: None,
            connection_closer: self.connection_closer.clone(),
            recovery_config: self.recovery_config.clone(),
        }
    }

    fn wake(&self) {
        trace!(channel=%self.id, "wake");
        self.waker.wake()
    }

    fn assert_channel0(&self, class_id: Identifier, method_id: Identifier) -> Result<()> {
        if self.id == 0 {
            Ok(())
        } else {
            error!(
                channel=%self.id,
                "Got a connection frame on, closing connection"
            );
            let error = AMQPError::new(
                AMQPHardError::COMMANDINVALID.into(),
                format!("connection frame received on channel {}", self.id).into(),
            );
            self.internal_rpc.close_connection(
                error.get_id(),
                error.get_message().to_string(),
                class_id,
                method_id,
            );
            Err(ErrorKind::ProtocolError(error).into())
        }
    }

    pub async fn close(&self, reply_code: ReplyCode, reply_text: &str) -> Result<()> {
        self.do_channel_close(reply_code, reply_text, 0, 0).await
    }

    pub async fn basic_consume(
        &self,
        queue: &str,
        consumer_tag: &str,
        options: BasicConsumeOptions,
        arguments: FieldTable,
    ) -> Result<Consumer> {
        self.do_basic_consume(queue, consumer_tag, options, arguments, None)
            .await
    }

    pub async fn basic_get(
        &self,
        queue: &str,
        options: BasicGetOptions,
    ) -> Result<Option<BasicGetMessage>> {
        self.do_basic_get(queue, options, None).await
    }

    pub async fn exchange_declare(
        &self,
        exchange: &str,
        kind: ExchangeKind,
        options: ExchangeDeclareOptions,
        arguments: FieldTable,
    ) -> Result<()> {
        self.do_exchange_declare(exchange, kind.kind(), options, arguments, kind.clone())
            .await
    }

    pub async fn wait_for_confirms(&self) -> Result<Vec<BasicReturnMessage>> {
        if let Some(last_pending) = self.acknowledgements.get_last_pending() {
            trace!("Waiting for pending confirms");
            last_pending.await?;
        } else {
            trace!("No confirms to wait for");
        }
        Ok(self.returned_messages.drain())
    }

    #[cfg(test)]
    pub(crate) fn register_queue(
        &self,
        name: ShortString,
        options: QueueDeclareOptions,
        arguments: FieldTable,
    ) {
        self.local_registry.register_queue(name, options, arguments);
    }

    #[cfg(test)]
    pub(crate) fn register_consumer(&self, tag: ShortString, consumer: Consumer) {
        self.consumers.register(tag, consumer);
    }

    pub(crate) fn send_method_frame(
        &self,
        method: AMQPClass,
        resolver: PromiseResolver<()>,
        expected_reply: Option<ExpectedReply>,
    ) {
        self.send_frame(AMQPFrame::Method(self.id, method), resolver, expected_reply);
    }

    pub(crate) fn send_frame(
        &self,
        frame: AMQPFrame,
        resolver: PromiseResolver<()>,
        expected_reply: Option<ExpectedReply>,
    ) {
        trace!(channel=%self.id, "send_frame");
        self.frames.push(self.id, frame, resolver, expected_reply);
        self.wake();
    }

    async fn send_method_frame_with_body(
        &self,
        method: AMQPClass,
        payload: &[u8],
        properties: BasicProperties,
        publisher_confirms_result: Option<PublisherConfirm>,
    ) -> Result<PublisherConfirm> {
        let class_id = method.get_amqp_class_id();
        let header = AMQPContentHeader {
            class_id,
            body_size: payload.len() as PayloadSize,
            properties,
        };
        let frame_max = self.configuration.frame_max();
        let mut frames = vec![
            AMQPFrame::Method(self.id, method),
            AMQPFrame::Header(self.id, class_id, Box::new(header)),
        ];

        frames.extend(
            payload
                .chunks(frame_max as usize - 8 /* An empty body frame weighs 8 bytes of overhead that we cannot use for payload */)
                .map(|chunk| AMQPFrame::Body(self.id, chunk.into())),
        );

        trace!(channel=%self.id, "send_frames");
        let promise = self.frames.push_frames(frames);
        self.wake();
        promise.await?;
        Ok(publisher_confirms_result
            .unwrap_or_else(|| PublisherConfirm::not_requested(self.returned_messages.clone())))
    }

    fn handle_invalid_contents(
        &self,
        error: String,
        class_id: Identifier,
        method_id: Identifier,
    ) -> Result<()> {
        error!(%error);
        let error = AMQPError::new(AMQPHardError::UNEXPECTEDFRAME.into(), error.into());
        self.internal_rpc.close_connection(
            error.get_id(),
            error.get_message().to_string(),
            class_id,
            method_id,
        );
        Err(ErrorKind::ProtocolError(error).into())
    }

    pub(crate) fn handle_content_header_frame(
        &self,
        class_id: Identifier,
        size: PayloadSize,
        properties: BasicProperties,
    ) -> Result<()> {
        self.status.set_content_length(
            self.id,
            class_id,
            size,
            |delivery_cause, confirm_mode| match delivery_cause {
                DeliveryCause::Consume(consumer_tag) => {
                    self.consumers
                        .handle_content_header_frame(consumer_tag, size, properties);
                }
                DeliveryCause::Get => {
                    self.basic_get_delivery
                        .handle_content_header_frame(size, properties);
                }
                DeliveryCause::Return => {
                    self.returned_messages.handle_content_header_frame(
                        size,
                        properties,
                        confirm_mode,
                    );
                }
            },
            |msg| {
                error!(%msg);
                let error = AMQPError::new(AMQPHardError::FRAMEERROR.into(), msg.into());
                self.internal_rpc.close_connection(
                    error.get_id(),
                    error.get_message().to_string(),
                    class_id,
                    0,
                );
<<<<<<< HEAD
                let error: Error = ErrorKind::ProtocolError(error).into();
                self.set_connection_error(error.clone());
=======
                let error = Error::ProtocolError(error);
                self.internal_rpc.set_connection_error(error.clone());
>>>>>>> 7c50ebd2
                Err(error)
            },
            |msg| self.handle_invalid_contents(msg, class_id, 0),
        )
    }

    pub(crate) fn handle_body_frame(&self, payload: Vec<u8>) -> Result<()> {
        self.status.receive(
            self.id,
            payload.len() as PayloadSize,
            |delivery_cause, remaining_size, confirm_mode| match delivery_cause {
                DeliveryCause::Consume(consumer_tag) => {
                    self.consumers
                        .handle_body_frame(consumer_tag, remaining_size, payload);
                }
                DeliveryCause::Get => {
                    self.basic_get_delivery
                        .handle_body_frame(remaining_size, payload);
                }
                DeliveryCause::Return => {
                    self.returned_messages
                        .handle_body_frame(remaining_size, payload, confirm_mode);
                }
            },
            |msg| self.handle_invalid_contents(msg, 0, 0),
        )
    }

    pub(crate) fn topology(&self) -> ChannelDefinitionInternal {
        ChannelDefinitionInternal {
            channel: Some(self.clone()),
            queues: self.local_registry.queues_topology(true),
            consumers: self.consumers.topology(),
        }
    }

    fn before_basic_publish(&self) -> Option<PublisherConfirm> {
        if self.status.confirm() {
            Some(self.acknowledgements.register_pending())
        } else {
            None
        }
    }

    fn before_basic_cancel(&self, consumer_tag: &str) {
        self.consumers.start_cancel_one(consumer_tag);
    }

    fn acknowledgement_error(
        &self,
        error: AMQPError,
        class_id: Identifier,
        method_id: Identifier,
    ) -> Result<()> {
        error!("Got a bad acknowledgement from server, closing channel");
        let channel = self.clone();
        let err = error.clone();
        self.internal_rpc.register_internal_future(async move {
            channel
                .do_channel_close(
                    error.get_id(),
                    error.get_message().as_str(),
                    class_id,
                    method_id,
                )
                .await
        });
        Err(ErrorKind::ProtocolError(err).into())
    }

    fn before_connection_start_ok(
        &self,
        resolver: PromiseResolver<Connection>,
        connection: Connection,
        credentials: Credentials,
    ) {
        self.connection_status
            .set_connection_step(ConnectionStep::StartOk(resolver, connection, credentials));
    }

    fn before_connection_open(&self, resolver: PromiseResolver<Connection>) {
        self.connection_status
            .set_connection_step(ConnectionStep::Open(resolver));
    }

    fn on_connection_close_ok_sent(&self, error: Error) {
        if let ErrorKind::ProtocolError(_) = error.kind() {
            self.internal_rpc.set_connection_error(error);
        } else {
            self.internal_rpc.set_connection_closed(error);
        }
    }

    fn next_expected_close_ok_reply(&self) -> Option<Reply> {
        self.frames.next_expected_close_ok_reply(
            self.id,
            ErrorKind::InvalidChannelState(ChannelState::Closed).into(),
        )
    }

    fn before_channel_close(&self) {
        self.set_closing(None);
    }

    fn on_channel_close_ok_sent(&self, error: Option<Error>) {
        if !self.recovery_config.auto_recover_channels
            || !error.as_ref().is_some_and(Error::is_amqp_soft_error)
        {
            self.set_closed(
                error
                    .clone()
                    .unwrap_or(ErrorKind::InvalidChannelState(ChannelState::Closing).into()),
            );
            if let Some(error) = error {
                self.error_handler.on_error(error);
            }
        }
    }

    fn on_basic_recover_async_sent(&self) {
        self.consumers.drop_prefetched_messages();
    }

    fn on_basic_ack_sent(&self, multiple: bool, delivery_tag: DeliveryTag) {
        if multiple && delivery_tag == 0 {
            self.consumers.drop_prefetched_messages();
        }
    }

    fn on_basic_nack_sent(&self, multiple: bool, delivery_tag: DeliveryTag) {
        if multiple && delivery_tag == 0 {
            self.consumers.drop_prefetched_messages();
        }
    }

    fn tune_connection_configuration(
        &self,
        channel_max: ChannelId,
        frame_max: FrameSize,
        heartbeat: Heartbeat,
    ) {
        // If we disable the heartbeat (0) but the server don't, follow it and enable it too
        // If both us and the server want heartbeat enabled, pick the lowest value.
        if self.configuration.heartbeat() == 0
            || (heartbeat != 0 && heartbeat < self.configuration.heartbeat())
        {
            self.configuration.set_heartbeat(heartbeat);
        }

        if channel_max != 0 {
            // 0 means we want to take the server's value
            // If both us and the server specified a channel_max, pick the lowest value.
            if self.configuration.channel_max() == 0
                || channel_max < self.configuration.channel_max()
            {
                self.configuration.set_channel_max(channel_max);
            }
        }
        if self.configuration.channel_max() == 0 {
            self.configuration.set_channel_max(ChannelId::MAX);
        }

        if frame_max != 0 {
            // 0 means we want to take the server's value
            // If both us and the server specified a frame_max, pick the lowest value.
            if self.configuration.frame_max() == 0 || frame_max < self.configuration.frame_max() {
                self.configuration.set_frame_max(frame_max);
            }
        }
        if self.configuration.frame_max() == 0 {
            self.configuration.set_frame_max(FrameSize::MAX);
        }
    }

    fn on_connection_start_received(&self, method: protocol::connection::Start) -> Result<()> {
        trace!(?method, "Server sent connection::Start");
        let state = self.connection_status.state();
        let step = self.connection_status.connection_step_name();
        if let (
            ConnectionState::Connecting,
            Some(ConnectionStep::ProtocolHeader(
                resolver,
                connection,
                credentials,
                mechanism,
                mut options,
            )),
        ) = (state, self.connection_status.connection_step())
        {
            let mechanism_str = mechanism.to_string();
            let locale = options.locale.clone();

            if !method
                .mechanisms
                .to_string()
                .split_whitespace()
                .any(|m| m == mechanism_str)
            {
                error!(%mechanism, "unsupported mechanism");
            }
            if !method
                .locales
                .to_string()
                .split_whitespace()
                .any(|l| l == locale)
            {
                error!(%locale, "unsupported locale");
            }

            if !options.client_properties.contains_key("product")
                || !options.client_properties.contains_key("version")
            {
                options.client_properties.insert(
                    "product".into(),
                    AMQPValue::LongString(env!("CARGO_PKG_NAME").into()),
                );
                options.client_properties.insert(
                    "version".into(),
                    AMQPValue::LongString(env!("CARGO_PKG_VERSION").into()),
                );
            }

            options
                .client_properties
                .insert("platform".into(), AMQPValue::LongString("rust".into()));

            let mut capabilities = FieldTable::default();
            capabilities.insert("publisher_confirms".into(), true.into());
            capabilities.insert("exchange_exchange_bindings".into(), true.into());
            capabilities.insert("basic.nack".into(), true.into());
            capabilities.insert("consumer_cancel_notify".into(), true.into());
            capabilities.insert("connection.blocked".into(), true.into());
            capabilities.insert("consumer_priorities".into(), true.into());
            capabilities.insert("authentication_failure_close".into(), true.into());
            capabilities.insert("per_consumer_qos".into(), true.into());
            capabilities.insert("direct_reply_to".into(), true.into());

            options
                .client_properties
                .insert("capabilities".into(), AMQPValue::FieldTable(capabilities));

            let channel = self.clone();
            self.internal_rpc.register_internal_future(async move {
                channel
                    .connection_start_ok(
                        options.client_properties,
                        &mechanism_str,
                        &credentials.sasl_auth_string(mechanism),
                        &locale,
                        resolver,
                        connection,
                        credentials,
                    )
                    .await
            });
            Ok(())
        } else {
            error!(?state, ?step, "Invalid state");
            let error: Error = ErrorKind::InvalidConnectionState(state).into();
            self.internal_rpc.set_connection_error(error.clone());
            Err(error)
        }
    }

    fn on_connection_secure_received(&self, method: protocol::connection::Secure) -> Result<()> {
        trace!(?method, "Server sent connection::Secure");

        let state = self.connection_status.state();
        let step = self.connection_status.connection_step_name();
        if let (ConnectionState::Connecting, Some(ConnectionStep::StartOk(.., credentials))) =
            (state, self.connection_status.connection_step())
        {
            let channel = self.clone();
            self.internal_rpc.register_internal_future(async move {
                channel
                    .connection_secure_ok(&credentials.rabbit_cr_demo_answer())
                    .await
            });
            Ok(())
        } else {
            error!(?state, ?step, "Invalid state");
            let error: Error = ErrorKind::InvalidConnectionState(state).into();
            self.internal_rpc.set_connection_error(error.clone());
            Err(error)
        }
    }

    fn on_connection_tune_received(&self, method: protocol::connection::Tune) -> Result<()> {
        trace!(?method, "Server sent Connection::Tune");

        let state = self.connection_status.state();
        let step = self.connection_status.connection_step_name();
        if let (
            ConnectionState::Connecting,
            Some(ConnectionStep::StartOk(resolver, connection, _)),
        ) = (state, self.connection_status.connection_step())
        {
            self.tune_connection_configuration(
                method.channel_max,
                method.frame_max,
                method.heartbeat,
            );

            let channel = self.clone();
            let configuration = self.configuration.clone();
            let vhost = self.connection_status.vhost();
            self.internal_rpc.register_internal_future(async move {
                channel
                    .connection_tune_ok(
                        configuration.channel_max(),
                        configuration.frame_max(),
                        configuration.heartbeat(),
                    )
                    .await?;
                channel.connection_open(&vhost, connection, resolver).await
            });
            Ok(())
        } else {
            error!(?state, ?step, "Invalid state");
            let error: Error = ErrorKind::InvalidConnectionState(state).into();
            self.internal_rpc.set_connection_error(error.clone());
            Err(error)
        }
    }

    fn on_connection_open_ok_received(
        &self,
        _: protocol::connection::OpenOk,
        connection: Connection,
    ) -> Result<()> {
        let state = self.connection_status.state();
        let step = self.connection_status.connection_step_name();
        if let (ConnectionState::Connecting, Some(ConnectionStep::Open(resolver))) =
            (state, self.connection_status.connection_step())
        {
            self.connection_status.set_state(ConnectionState::Connected);
            resolver.resolve(connection);
            Ok(())
        } else {
            error!(?state, ?step, "Invalid state");
            let error: Error = ErrorKind::InvalidConnectionState(state).into();
            self.internal_rpc.set_connection_error(error.clone());
            Err(error)
        }
    }

    fn on_connection_close_received(&self, method: protocol::connection::Close) -> Result<()> {
        let error: Error = AMQPError::try_from(method.clone())
            .map(|error| {
                error!(
                    channel=%self.id,
                    ?method,
                    ?error,
                    "Connection closed",
                );
                ErrorKind::ProtocolError(error).into()
            })
            .unwrap_or_else(|error| {
                error!(%error);
                info!(channel=%self.id, ?method, "Connection closed");
                ErrorKind::InvalidConnectionState(ConnectionState::Closed).into()
            });
        let connection_resolver = self.connection_status.connection_resolver();
        self.internal_rpc.set_connection_closing();
        self.frames.drop_pending(error.clone());
        if let Some(resolver) = connection_resolver {
            resolver.reject(error.clone());
        }
        self.internal_rpc.send_connection_close_ok(error);
        Ok(())
    }

    fn on_connection_blocked_received(&self, _method: protocol::connection::Blocked) -> Result<()> {
        self.connection_status.block();
        Ok(())
    }

    fn on_connection_unblocked_received(
        &self,
        _method: protocol::connection::Unblocked,
    ) -> Result<()> {
        self.connection_status.unblock();
        self.wake();
        Ok(())
    }

    fn on_connection_close_ok_received(&self) -> Result<()> {
        self.internal_rpc.set_connection_closed(
            ErrorKind::InvalidConnectionState(ConnectionState::Closed).into(),
        );
        Ok(())
    }

    fn on_channel_open_ok_received(
        &self,
        _method: protocol::channel::OpenOk,
        resolver: PromiseResolver<Channel>,
        channel: Channel,
    ) -> Result<()> {
        if self.recovery_config.auto_recover_channels {
            self.status.update_recovery_context(|ctx| {
                ctx.set_expected_replies(self.frames.take_expected_replies(self.id));
                self.frames.drop_frames_for_channel(channel.id, ctx.cause());
                self.acknowledgements.reset(ctx.cause());
                // FIXME: don't close consumers
                self.consumers.error(ctx.cause());
            });
            if !self.status.confirm() {
                self.status.finalize_recovery();
            }
        } else {
            self.set_state(ChannelState::Connected);
        }
        resolver.resolve(channel);
        Ok(())
    }

    fn on_channel_flow_received(&self, method: protocol::channel::Flow) -> Result<()> {
        self.status.set_send_flow(method.active);
        let channel = self.clone();
        self.internal_rpc.register_internal_future(async move {
            channel
                .channel_flow_ok(ChannelFlowOkOptions {
                    active: method.active,
                })
                .await
        });
        Ok(())
    }

    fn on_channel_flow_ok_received(
        &self,
        method: protocol::channel::FlowOk,
        resolver: PromiseResolver<Boolean>,
    ) -> Result<()> {
        // Nothing to do here, the server just confirmed that we paused/resumed the receiving flow
        resolver.resolve(method.active);
        Ok(())
    }

    fn on_channel_close_received(&self, method: protocol::channel::Close) -> Result<()> {
        let error = AMQPError::try_from(method.clone()).map(|error| {
                error!(
                    channel=%self.id, ?method, ?error,
                    "Channel closed"
                );
                Error::from(ErrorKind::ProtocolError(error))
            }).map_err(|error| info!(channel=%self.id, ?method, code_to_error=%error, "Channel closed with a non-error code")).ok();
        match (self.recovery_config.auto_recover_channels, error.as_ref()) {
            (true, Some(error)) if error.is_amqp_soft_error() => {
                self.status.set_reconnecting(error.clone())
            }
            (_, err) => self.set_closing(err.cloned()),
        }
        let channel = self.clone();
        self.internal_rpc.register_internal_future(async move {
            channel.channel_close_ok(error).await?;
            if channel.recovery_config.auto_recover_channels {
                let ch = channel.clone();
                channel.channel_open(ch).await?;
                if channel.status.confirm() {
                    channel
                        .confirm_select(ConfirmSelectOptions::default())
                        .await?;
                }
            }
            Ok(())
        });
        Ok(())
    }

    fn on_channel_close_ok_received(&self) -> Result<()> {
        self.set_closed(ErrorKind::InvalidChannelState(ChannelState::Closed).into());
        Ok(())
    }

    fn on_exchange_bind_ok_received(
        &self,
        destination: ShortString,
        source: ShortString,
        routing_key: ShortString,
        arguments: FieldTable,
    ) -> Result<()> {
        self.global_registry
            .register_exchange_binding(destination, source, routing_key, arguments);
        Ok(())
    }

    fn on_exchange_unbind_ok_received(
        &self,
        destination: ShortString,
        source: ShortString,
        routing_key: ShortString,
        arguments: FieldTable,
    ) -> Result<()> {
        self.global_registry.deregister_exchange_binding(
            destination.as_str(),
            source.as_str(),
            routing_key.as_str(),
            &arguments,
        );
        Ok(())
    }

    fn on_exchange_declare_ok_received(
        &self,
        resolver: PromiseResolver<()>,
        exchange: ShortString,
        kind: ExchangeKind,
        options: ExchangeDeclareOptions,
        arguments: FieldTable,
    ) -> Result<()> {
        self.global_registry
            .register_exchange(exchange, kind, options, arguments);
        resolver.resolve(());
        Ok(())
    }

    fn on_exchange_delete_ok_received(&self, exchange: ShortString) -> Result<()> {
        self.global_registry.deregister_exchange(exchange.as_str());
        Ok(())
    }

    fn on_queue_delete_ok_received(
        &self,
        method: protocol::queue::DeleteOk,
        resolver: PromiseResolver<MessageCount>,
        queue: ShortString,
    ) -> Result<()> {
        self.local_registry.deregister_queue(queue.as_str());
        self.global_registry.deregister_queue(queue.as_str());
        resolver.resolve(method.message_count);
        Ok(())
    }

    fn on_queue_purge_ok_received(
        &self,
        method: protocol::queue::PurgeOk,
        resolver: PromiseResolver<MessageCount>,
    ) -> Result<()> {
        resolver.resolve(method.message_count);
        Ok(())
    }

    fn on_queue_declare_ok_received(
        &self,
        method: protocol::queue::DeclareOk,
        resolver: PromiseResolver<Queue>,
        options: QueueDeclareOptions,
        arguments: FieldTable,
    ) -> Result<()> {
        if options.exclusive {
            self.local_registry
                .register_queue(method.queue.clone(), options, arguments.clone());
        }
        self.global_registry
            .register_queue(method.queue.clone(), options, arguments);
        resolver.resolve(Queue::new(
            method.queue,
            method.message_count,
            method.consumer_count,
        ));
        Ok(())
    }

    fn on_queue_bind_ok_received(
        &self,
        queue: ShortString,
        exchange: ShortString,
        routing_key: ShortString,
        arguments: FieldTable,
    ) -> Result<()> {
        self.local_registry.register_queue_binding(
            queue.clone(),
            exchange.clone(),
            routing_key.clone(),
            arguments.clone(),
        );
        self.global_registry
            .register_queue_binding(queue, exchange, routing_key, arguments);
        Ok(())
    }

    fn on_queue_unbind_ok_received(
        &self,
        queue: ShortString,
        exchange: ShortString,
        routing_key: ShortString,
        arguments: FieldTable,
    ) -> Result<()> {
        self.local_registry.deregister_queue_binding(
            queue.as_str(),
            exchange.as_str(),
            routing_key.as_str(),
            &arguments,
        );
        self.global_registry.deregister_queue_binding(
            queue.as_str(),
            exchange.as_str(),
            routing_key.as_str(),
            &arguments,
        );
        Ok(())
    }

    fn on_basic_get_ok_received(
        &self,
        method: protocol::basic::GetOk,
        resolver: PromiseResolver<Option<BasicGetMessage>>,
        queue: ShortString,
        options: BasicGetOptions,
    ) -> Result<()> {
        let class_id = method.get_amqp_class_id();
        let killswitch = self.status.set_will_receive(class_id, DeliveryCause::Get);
        self.basic_get_delivery.start_new_delivery(
            queue,
            options,
            BasicGetMessage::new(
                self.id,
                method.delivery_tag,
                method.exchange,
                method.routing_key,
                method.redelivered,
                method.message_count,
                self.internal_rpc.clone(),
                killswitch,
            ),
            resolver,
        );
        Ok(())
    }

    fn on_basic_get_empty_received(&self, method: protocol::basic::GetEmpty) -> Result<()> {
        match self
            .frames
            .find_expected_reply(self.id, |reply| matches!(&reply.0, Reply::BasicGetOk(..)))
        {
            Some(Reply::BasicGetOk(resolver, ..)) => {
                resolver.resolve(None);
                Ok(())
            }
            _ => self.handle_invalid_contents(
                format!("unexpected basic get empty received on channel {}", self.id),
                method.get_amqp_class_id(),
                method.get_amqp_method_id(),
            ),
        }
    }

    fn on_basic_consume_ok_received(
        &self,
        method: protocol::basic::ConsumeOk,
        resolver: PromiseResolver<Consumer>,
        channel_closer: Option<Arc<ChannelCloser>>,
        queue: ShortString,
        options: BasicConsumeOptions,
        arguments: FieldTable,
        original: Option<Consumer>,
    ) -> Result<()> {
        let consumer = original.unwrap_or_else(|| {
            Consumer::new(
                method.consumer_tag.clone(),
                self.executor.clone(),
                channel_closer,
                queue,
                options,
                arguments,
            )
        });
        let external_consumer = consumer.external(self.id, self.internal_rpc.clone());
        self.consumers.register(method.consumer_tag, consumer);
        resolver.resolve(external_consumer);
        Ok(())
    }

    fn on_basic_deliver_received(&self, method: protocol::basic::Deliver) -> Result<()> {
        let class_id = method.get_amqp_class_id();
        let consumer_tag = method.consumer_tag.clone();
        self.consumers.start_delivery(&consumer_tag, |error| {
            Delivery::new(
                self.id,
                method.delivery_tag,
                method.exchange,
                method.routing_key,
                method.redelivered,
                Some(self.internal_rpc.clone()),
                Some(error),
                None,
            )
        });
        self.status
            .set_will_receive(class_id, DeliveryCause::Consume(consumer_tag));
        Ok(())
    }

    fn on_basic_cancel_received(&self, method: protocol::basic::Cancel) -> Result<()> {
        self.consumers.deregister(method.consumer_tag.as_str());
        if !method.nowait {
            let channel = self.clone();
            self.internal_rpc.register_internal_future(async move {
                channel.basic_cancel_ok(method.consumer_tag.as_str()).await
            });
        }
        Ok(())
    }

    fn on_basic_cancel_ok_received(&self, method: protocol::basic::CancelOk) -> Result<()> {
        self.consumers.deregister(method.consumer_tag.as_str());
        Ok(())
    }

    fn on_basic_ack_received(&self, method: protocol::basic::Ack) -> Result<()> {
        if self.status.confirm() {
            if method.multiple {
                if method.delivery_tag > 0 {
                    self.acknowledgements
                        .ack_all_before(method.delivery_tag)
                        .or_else(|err| {
                            self.acknowledgement_error(
                                err,
                                method.get_amqp_class_id(),
                                method.get_amqp_method_id(),
                            )
                        })?;
                } else {
                    self.acknowledgements.ack_all_pending();
                }
            } else {
                self.acknowledgements
                    .ack(method.delivery_tag)
                    .or_else(|err| {
                        self.acknowledgement_error(
                            err,
                            method.get_amqp_class_id(),
                            method.get_amqp_method_id(),
                        )
                    })?;
            }
        }
        Ok(())
    }

    fn on_basic_nack_received(&self, method: protocol::basic::Nack) -> Result<()> {
        if self.status.confirm() {
            if method.multiple {
                if method.delivery_tag > 0 {
                    self.acknowledgements
                        .nack_all_before(method.delivery_tag)
                        .or_else(|err| {
                            self.acknowledgement_error(
                                err,
                                method.get_amqp_class_id(),
                                method.get_amqp_method_id(),
                            )
                        })?;
                } else {
                    self.acknowledgements.nack_all_pending();
                }
            } else {
                self.acknowledgements
                    .nack(method.delivery_tag)
                    .or_else(|err| {
                        self.acknowledgement_error(
                            err,
                            method.get_amqp_class_id(),
                            method.get_amqp_method_id(),
                        )
                    })?;
            }
        }
        Ok(())
    }

    fn on_basic_return_received(&self, method: protocol::basic::Return) -> Result<()> {
        let class_id = method.get_amqp_class_id();
        self.returned_messages
            .start_new_delivery(BasicReturnMessage::new(
                method.exchange,
                method.routing_key,
                method.reply_code,
                method.reply_text,
            ));
        self.status
            .set_will_receive(class_id, DeliveryCause::Return);
        Ok(())
    }

    fn on_basic_recover_ok_received(&self) -> Result<()> {
        self.consumers.drop_prefetched_messages();
        Ok(())
    }

    fn on_confirm_select_ok_received(&self) -> Result<()> {
        self.status.set_confirm();
        Ok(())
    }

    fn on_access_request_ok_received(&self, _: protocol::access::RequestOk) -> Result<()> {
        Ok(())
    }
}

#[cfg(feature = "codegen")]
include!(concat!(env!("OUT_DIR"), "/channel.rs"));
#[cfg(not(feature = "codegen"))]
include!("generated.rs");<|MERGE_RESOLUTION|>--- conflicted
+++ resolved
@@ -464,13 +464,8 @@
                     class_id,
                     0,
                 );
-<<<<<<< HEAD
                 let error: Error = ErrorKind::ProtocolError(error).into();
-                self.set_connection_error(error.clone());
-=======
-                let error = Error::ProtocolError(error);
                 self.internal_rpc.set_connection_error(error.clone());
->>>>>>> 7c50ebd2
                 Err(error)
             },
             |msg| self.handle_invalid_contents(msg, class_id, 0),
