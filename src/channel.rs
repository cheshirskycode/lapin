--- conflicted
+++ resolved
@@ -871,37 +871,20 @@
     }
 
     fn on_channel_close_received(&self, method: protocol::channel::Close) -> Result<()> {
-<<<<<<< HEAD
-        let error = AMQPError::try_from(method.clone())
-            .map(|error| {
-                error!(
-                    channel=%self.id, ?method, ?error,
-                    "Channel closed"
-                );
-                Error::ProtocolError(error)
-            })
-            .unwrap_or_else(|error| {
-                error!(%error);
-                info!(channel=%self.id, ?method, "Channel closed");
-                Error::InvalidChannelState(ChannelState::Closing)
-            });
-        self.set_closing();
-        let channel = self.clone();
-=======
         let error = AMQPError::try_from(method.clone()).map(|error| {
             error!(
-                "Channel closed on channel {} by {}:{} => {:?} => {}",
-                self.id, method.class_id, method.method_id, error, method.reply_text
+                channel=%self.id, ?method, ?error,
+                "Channel closed"
             );
             Error::ProtocolError(error)
         });
         self.set_closing(error.clone().ok());
         let error = error.unwrap_or_else(|error| {
-            error!("{}", error);
-            info!("Channel closed on channel {}: {:?}", self.id, method);
+            error!(%error);
+            info!(channel=%self.id, ?method, "Channel closed");
             Error::InvalidChannelState(ChannelState::Closing)
         });
->>>>>>> ad47d651
+        let channel = self.clone();
         self.internal_rpc
             .register_internal_future(async move { channel.channel_close_ok(error).await });
         Ok(())
