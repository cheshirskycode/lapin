use crate::{
    buffer::Buffer, channels::Channels, connection_status::ConnectionState, frames::Frames,
    internal_rpc::InternalRPC, thread::ThreadHandle, waker::Waker, Configuration, ConnectionStatus,
    Error, PromiseResolver, Result,
};
use amq_protocol::frame::{gen_frame, parse_frame, AMQPFrame, GenError};
use log::{error, trace};
use mio::{event::Source, Events, Interest, Poll, Token, Waker as MioWaker};
use std::{
    collections::VecDeque,
    io::{self, Read, Write},
    sync::Arc,
    thread::Builder as ThreadBuilder,
    time::{Duration, Instant},
};

pub(crate) const SOCKET: Token = Token(1);
const WAKER: Token = Token(2);

const FRAMES_STORAGE: usize = 32;

#[derive(Debug, PartialEq)]
enum Status {
    Initial,
    Setup,
    Stop,
}

pub struct IoLoop<T> {
    connection_status: ConnectionStatus,
    configuration: Configuration,
    channels: Channels,
    internal_rpc: InternalRPC,
    frames: Frames,
    connection_io_loop_handle: ThreadHandle,
    waker: Waker,
    socket: T,
    status: Status,
    poll: Poll,
    frame_size: usize,
    receive_buffer: Buffer,
    send_buffer: Buffer,
    can_write: bool,
    can_read: bool,
    poll_timeout: Option<Duration>,
    serialized_frames: VecDeque<(u64, Option<PromiseResolver<()>>)>,
    last_write: Instant,
}

impl<T: Source + Read + Write + Send + 'static> IoLoop<T> {
    #[allow(clippy::too_many_arguments)]
    pub(crate) fn new(
        connection_status: ConnectionStatus,
        configuration: Configuration,
        channels: Channels,
        internal_rpc: InternalRPC,
        frames: Frames,
        connection_io_loop_handle: ThreadHandle,
        waker: Waker,
        socket: T,
        poll: Option<(Poll, Token)>,
    ) -> Result<Self> {
        let (poll, registered) = poll
            .map(|t| Ok((t.0, true)))
            .unwrap_or_else(|| Poll::new().map(|poll| (poll, false)))?;
        waker.set_waker(MioWaker::new(poll.registry(), WAKER)?);
        let frame_size = std::cmp::max(8192, configuration.frame_max() as usize);
        let mut inner = Self {
            connection_status,
            configuration,
            channels,
            internal_rpc,
            frames,
            connection_io_loop_handle,
            waker,
            socket,
            status: Status::Initial,
            poll,
            frame_size,
            receive_buffer: Buffer::with_capacity(FRAMES_STORAGE * frame_size),
            send_buffer: Buffer::with_capacity(FRAMES_STORAGE * frame_size),
            can_write: false,
            can_read: false,
            poll_timeout: None,
            serialized_frames: VecDeque::default(),
            last_write: Instant::now(),
        };
        if registered {
            inner.poll.registry().reregister(
                &mut inner.socket,
                SOCKET,
                Interest::READABLE | Interest::WRITABLE,
            )?;
        } else {
            inner.poll.registry().register(
                &mut inner.socket,
                SOCKET,
                Interest::READABLE | Interest::WRITABLE,
            )?;
        }
        Ok(inner)
    }

    fn ensure_setup(&mut self) -> Result<()> {
        if self.status != Status::Setup && self.connection_status.connected() {
            let frame_max = self.configuration.frame_max() as usize;
            self.frame_size = std::cmp::max(self.frame_size, frame_max);
            self.receive_buffer.grow(FRAMES_STORAGE * self.frame_size);
            self.send_buffer.grow(FRAMES_STORAGE * self.frame_size);
            let heartbeat = self.configuration.heartbeat();
            if heartbeat != 0 {
                let heartbeat = Duration::from_millis(u64::from(heartbeat) * 500); // * 1000 (ms) / 2 (half the negociated timeout)
                self.poll_timeout = Some(heartbeat);
            }
            self.status = Status::Setup;
        }
        Ok(())
    }

    fn has_data(&self) -> bool {
        self.frames.has_pending()
            || self.send_buffer.available_data() > 0
            || !self.serialized_frames.is_empty()
    }

    fn can_write(&self) -> bool {
        self.can_write && self.has_data() && !self.connection_status.blocked()
    }

    fn can_read(&self) -> bool {
        self.can_read
    }

    fn can_parse(&self) -> bool {
        self.receive_buffer.available_data() > 0
    }

    fn should_continue(&self) -> bool {
        (self.status == Status::Initial
            || self.connection_status.connected()
            || self.connection_status.closing())
            && self.status != Status::Stop
            && !self.connection_status.errored()
    }

    pub fn start(mut self) -> Result<()> {
        let waker = self.waker.clone();
        self.connection_io_loop_handle.clone().register(
            ThreadBuilder::new()
                .name("io_loop".to_owned())
                .spawn(move || {
                    let mut events = Events::with_capacity(1024);
                    while self.should_continue() {
                        if let Err(err) = self.run(&mut events) {
                            self.cancel_serialized_frames(err)?;
                        }
                    }
                    Ok(())
                })?,
        );
        waker.wake()
    }

    fn cancel_serialized_frames(&self, error: Error) -> Result<()> {
        for (_, resolver) in self.serialized_frames.iter() {
            if let Some(resolver) = resolver {
                resolver.swear(Err(error.clone()));
            }
        }
        Err(error)
    }

    fn poll_timeout(&self) -> Option<Duration> {
        self.poll_timeout.map(|timeout| {
            timeout
                .checked_sub(self.last_write.elapsed())
                .unwrap_or_else(|| Duration::from_secs(0))
        })
    }

    fn poll(&mut self, events: &mut Events) -> Result<()> {
        trace!("io_loop poll");
        self.poll.poll(events, self.poll_timeout())?;
        trace!("io_loop poll done");
        for event in events.iter() {
            if event.token() == SOCKET {
                trace!("Got mio event for socket: {:?}", event);
                if event.is_read_closed() || event.is_write_closed() {
                    self.critical_error(io::Error::from(io::ErrorKind::ConnectionReset).into())?;
                }
                if event.is_error() {
                    self.critical_error(io::Error::from(io::ErrorKind::ConnectionAborted).into())?;
                }
<<<<<<< HEAD
=======
                // Due to a bug in epoll/mio, it doesn't seem like we can trust this, it's sometimes missing when it should be there
                /*
>>>>>>> 22462bf0
                if event.is_readable() {
                    self.can_read = true;
                }
                */
                self.can_read = true;
                if event.is_writable() {
                    self.can_write = true;
                }
            }
        }
        Ok(())
    }

    fn run(&mut self, events: &mut Events) -> Result<()> {
        trace!("io_loop run");
        self.ensure_setup()?;
        self.poll(events)?;
        let res = self.do_run();
        self.internal_rpc.poll(&self.channels).and(res)
    }

    fn do_run(&mut self) -> Result<()> {
        trace!(
            "io_loop do_run; can_read={}, can_write={}, has_data={}",
            self.can_read,
            self.can_write,
            self.has_data()
        );
        loop {
            self.write()?;
            self.internal_rpc.poll(&self.channels)?;
            if self.connection_status.closed() {
                self.status = Status::Stop;
            }
            if self.should_continue() {
                self.read()?;
            }
            self.parse()?;
            self.internal_rpc.poll(&self.channels)?;
            if self.should_heartbeat() {
<<<<<<< HEAD
                self.channels.send_heartbeat()?;
=======
                self.connection.send_heartbeat()?;
>>>>>>> 22462bf0
                // Update last_write so that if we cannot write yet to the socket, we don't enqueue countless heartbeats
                self.last_write = Instant::now();
            }
            if self.stop_looping() {
                self.maybe_continue()?;
                break;
            }
        }
        trace!(
            "io_loop do_run done; can_read={}, can_write={}, has_data={}, status={:?}",
            self.can_read,
            self.can_write,
            self.has_data(),
            self.status
        );
        Ok(())
    }

    fn should_heartbeat(&self) -> bool {
        if let Some(heartbeat_timeout) = self.poll_timeout {
            self.last_write.elapsed() > heartbeat_timeout
        } else {
            false
        }
    }

    fn stop_looping(&self) -> bool {
        !self.can_read()
            || !self.can_write()
            || self.status == Status::Stop
            || self.connection_status.errored()
    }

    fn has_pending_operations(&self) -> bool {
        self.status != Status::Stop && (self.can_read() || self.can_parse() || self.can_write())
    }

    fn maybe_continue(&mut self) -> Result<()> {
        if self.has_pending_operations() {
            trace!(
                "io_loop send continue; can_read={}, can_write={}, has_data={}",
                self.can_read,
                self.can_write,
                self.has_data()
            );
            self.send_continue()?;
        }
        Ok(())
    }

    fn critical_error(&mut self, error: Error) -> Result<()> {
        if let Some(resolver) = self.connection_status.connection_resolver() {
            resolver.swear(Err(error.clone()));
        }
        self.status = Status::Stop;
<<<<<<< HEAD
        self.channels.set_connection_error(error.clone())?;
=======
        self.connection.set_error(error.clone())?;
>>>>>>> 22462bf0
        Err(error)
    }

    fn write(&mut self) -> Result<()> {
        if self.can_write() {
            if let Err(e) = self.write_to_stream() {
                if e.wouldblock() {
                    self.can_write = false
                } else {
                    error!("error writing: {:?}", e);
                    self.critical_error(e)?;
                }
            }
        }
        Ok(())
    }

    fn read(&mut self) -> Result<()> {
        if self.can_read() {
            if let Err(e) = self.read_from_stream() {
                if e.wouldblock() {
                    self.can_read = false
                } else {
                    error!("error reading: {:?}", e);
                    self.critical_error(e)?;
                }
            }
        }
        Ok(())
    }

    fn send_continue(&mut self) -> Result<()> {
        self.waker.wake()
    }

    fn write_to_stream(&mut self) -> Result<()> {
        self.serialize()?;

        let sz = self.send_buffer.write_to(&mut self.socket)?;

        if sz > 0 {
            self.last_write = Instant::now();

            trace!("wrote {} bytes", sz);
            self.send_buffer.consume(sz);

            let mut written = sz as u64;
            while written > 0 {
                if let Some((to_write, resolver)) = self.serialized_frames.pop_front() {
                    if written < to_write {
                        self.serialized_frames
                            .push_front((to_write - written, resolver));
                        trace!("{} to write to complete this frame", to_write - written);
                        written = 0;
                    } else {
                        if let Some(resolver) = resolver {
                            resolver.swear(Ok(()));
                        }
                        written -= to_write;
                    }
                } else {
<<<<<<< HEAD
                    error!("We've written {} but didn't expect to write anything", written);
=======
                    error!(
                        "We've written {} but didn't expect to write anything",
                        written
                    );
>>>>>>> 22462bf0
                    break;
                }
            }

            if self.send_buffer.available_data() > 0 {
                // We didn't write all the data yet
                trace!("Still {} to write", self.send_buffer.available_data());
                self.send_continue()?;
            }
        } else {
            error!("Socket was writable but we wrote 0, marking as wouldblock");
            self.can_write = false;
        }
        Ok(())
    }

    fn read_from_stream(&mut self) -> Result<()> {
        match self.connection_status.state() {
            ConnectionState::Closed => Ok(()),
            ConnectionState::Error => Err(Error::InvalidConnectionState(ConnectionState::Error)),
            _ => {
                self.receive_buffer.read_from(&mut self.socket).map(|sz| {
                    trace!("read {} bytes", sz);
                    self.receive_buffer.fill(sz);
                })?;
                Ok(())
            }
        }
    }

    fn serialize(&mut self) -> Result<()> {
<<<<<<< HEAD
        if let Some((next_msg, resolver)) = self.frames.pop(self.channels.flow()) {
=======
        if let Some((next_msg, resolver)) = self.connection.next_frame() {
>>>>>>> 22462bf0
            // FIXME: having the body here is too verbose, impl Display on frame instead: trace!("will write to buffer: {:?}", next_msg);
            trace!("Will write to buffer");
            let checkpoint = self.send_buffer.checkpoint();
            let res = gen_frame(&next_msg)((&mut self.send_buffer).into());
            match res.map(|w| w.into_inner().1) {
                Ok(sz) => {
                    self.serialized_frames.push_back((sz, resolver));
                    Ok(())
                }
                Err(e) => {
                    self.send_buffer.rollback(checkpoint);
                    match e {
                        GenError::BufferTooSmall(_) => {
                            // Requeue msg
                            self.frames.retry((next_msg, resolver));
                            self.send_continue()
                        }
                        e => {
                            error!("error generating frame: {:?}", e);
                            let error = Error::SerialisationError(Arc::new(e));
                            self.channels.set_connection_error(error.clone())?;
                            Err(error)
                        }
                    }
                }
            }
        } else {
            Ok(())
        }
    }

    fn parse(&mut self) -> Result<()> {
        if self.can_parse() {
            if let Some(frame) = self.do_parse()? {
                self.channels.handle_frame(frame)?;
            }
        }
        Ok(())
    }

    fn do_parse(&mut self) -> Result<Option<AMQPFrame>> {
        match parse_frame(self.receive_buffer.parsing_context()) {
            Ok((i, f)) => {
                let consumed = self.receive_buffer.offset(i);
                self.receive_buffer.consume(consumed);
                Ok(Some(f))
            }
            Err(e) => {
                if e.is_incomplete() {
                    Ok(None)
                } else {
                    error!("parse error: {:?}", e);
                    let error = Error::ParsingError(e);
                    self.channels.set_connection_error(error.clone())?;
                    Err(error)
                }
            }
        }
    }
}<|MERGE_RESOLUTION|>--- conflicted
+++ resolved
@@ -191,11 +191,8 @@
                 if event.is_error() {
                     self.critical_error(io::Error::from(io::ErrorKind::ConnectionAborted).into())?;
                 }
-<<<<<<< HEAD
-=======
                 // Due to a bug in epoll/mio, it doesn't seem like we can trust this, it's sometimes missing when it should be there
                 /*
->>>>>>> 22462bf0
                 if event.is_readable() {
                     self.can_read = true;
                 }
@@ -236,11 +233,7 @@
             self.parse()?;
             self.internal_rpc.poll(&self.channels)?;
             if self.should_heartbeat() {
-<<<<<<< HEAD
                 self.channels.send_heartbeat()?;
-=======
-                self.connection.send_heartbeat()?;
->>>>>>> 22462bf0
                 // Update last_write so that if we cannot write yet to the socket, we don't enqueue countless heartbeats
                 self.last_write = Instant::now();
             }
@@ -296,11 +289,7 @@
             resolver.swear(Err(error.clone()));
         }
         self.status = Status::Stop;
-<<<<<<< HEAD
         self.channels.set_connection_error(error.clone())?;
-=======
-        self.connection.set_error(error.clone())?;
->>>>>>> 22462bf0
         Err(error)
     }
 
@@ -362,14 +351,10 @@
                         written -= to_write;
                     }
                 } else {
-<<<<<<< HEAD
-                    error!("We've written {} but didn't expect to write anything", written);
-=======
                     error!(
                         "We've written {} but didn't expect to write anything",
                         written
                     );
->>>>>>> 22462bf0
                     break;
                 }
             }
@@ -401,11 +386,7 @@
     }
 
     fn serialize(&mut self) -> Result<()> {
-<<<<<<< HEAD
         if let Some((next_msg, resolver)) = self.frames.pop(self.channels.flow()) {
-=======
-        if let Some((next_msg, resolver)) = self.connection.next_frame() {
->>>>>>> 22462bf0
             // FIXME: having the body here is too verbose, impl Display on frame instead: trace!("will write to buffer: {:?}", next_msg);
             trace!("Will write to buffer");
             let checkpoint = self.send_buffer.checkpoint();
