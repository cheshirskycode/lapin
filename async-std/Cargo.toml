--- conflicted
+++ resolved
@@ -15,13 +15,8 @@
 default = ["lapin/default"]
 
 [dependencies.async-std]
-<<<<<<< HEAD
-version = "^1.6"
+version = "^1.6.2"
 features = ["default", "unstable"]
-=======
-version = "^1.6.2"
-features = ["default"]
->>>>>>> ce741b07
 
 [dependencies.lapin]
 version = "^1.1.2"
