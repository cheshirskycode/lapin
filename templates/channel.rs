--- conflicted
+++ resolved
@@ -52,11 +52,7 @@
       {{/each ~}}
       {{/each ~}}
       m => {
-<<<<<<< HEAD
         error!(method=?m, "The client should not receive this method");
-=======
-        error!("the client should not receive this method: {:?}", m);
->>>>>>> bc578a59
         self.handle_invalid_contents(format!("unexpected method received on channel {}", self.id), m.get_amqp_class_id(), m.get_amqp_method_id())
       }
     }
@@ -188,13 +184,8 @@
         res
         {{/unless ~}}
       },
-<<<<<<< HEAD
-      _ => {
-        self.handle_invalid_contents(format!("unexpected {{class.name}} {{method.name}} received on channel {}", self.id), method.get_amqp_class_id(), method.get_amqp_method_id())
-=======
       unexpected => {
         self.handle_invalid_contents(format!("unexpected {{class.name}} {{method.name}} received on channel {}, was awaiting for {:?}", self.id, unexpected), method.get_amqp_class_id(), method.get_amqp_method_id())
->>>>>>> bc578a59
       },
     }
   }
