pub mod options {
  use super::*;

  {{#each protocol.classes as |class| ~}}
  {{#each class.methods as |method| ~}}
  {{#unless method.ignore_args ~}}
  {{#each_argument method.arguments as |argument| ~}}
  {{#unless @argument_is_value ~}}
  {{#unless argument.ignore_flags ~}}
  #[derive(Copy, Clone, Debug, Default, Deserialize, PartialEq, Serialize)]
  pub struct {{camel class.name}}{{camel method.name}}Options {
    {{#each argument.flags as |flag| ~}}
    #[serde(default)]
    pub {{snake flag.name}}: Boolean,
    {{/each ~}}
  }

  {{/unless ~}}
  {{/unless ~}}
  {{/each_argument ~}}
  {{/unless ~}}
  {{/each ~}}
  {{/each ~}}
}

use options::*;

#[derive(Debug)]
#[allow(clippy::enum_variant_names)]
pub(crate) enum Reply {
  {{#each protocol.classes as |class| ~}}
  {{#each class.methods as |method| ~}}
  {{#if method.c2s ~}}
  {{#if method.synchronous ~}}
  {{camel class.name}}{{camel method.name}}Ok(PromiseResolver<{{#if method.metadata.confirmation.type ~}}{{method.metadata.confirmation.type}}{{else}}(){{/if ~}}>{{#if method.metadata.state ~}}{{#each method.metadata.state as |state| ~}}, {{state.type}}{{/each ~}}{{/if ~}}),
  {{/if ~}}
  {{/if ~}}
  {{/each ~}}
  {{/each ~}}
}

impl Channel {
  pub(crate) fn receive_method(&self, method: AMQPClass) -> Result<()> {
    match method {
      {{#each protocol.classes as |class| ~}}
      {{#each class.methods as |method| ~}}
      {{#unless method.metadata.skip ~}}
      {{#if method.s2c ~}}
      AMQPClass::{{camel class.name}}(protocol::{{snake class.name}}::AMQPMethod::{{camel method.name}}(m)) => self.receive_{{snake class.name false}}_{{snake method.name false}}(m),
      {{/if ~}}
      {{/unless ~}}
      {{/each ~}}
      {{/each ~}}
      m => {
        error!(method=?m, "The client should not receive this method");
        self.handle_invalid_contents(format!("unexpected method received on channel {}", self.id), m.get_amqp_class_id(), m.get_amqp_method_id())
      }
    }
  }

  {{#each protocol.classes as |class| ~}}
  {{#each class.methods as |method| ~}}
  {{#unless method.metadata.skip ~}}
  {{#if method.c2s ~}}
{{include_more class.name method.name}}{{#unless method.metadata.require_wrapper ~}}{{#if method.is_reply ~}}{{#if method.metadata.internal ~}}pub(crate) {{/if ~}}{{else}}pub {{#if method.metadata.internal ~}}(crate) {{/if ~}}{{/if ~}}async fn {{else}}async fn do_{{/unless ~}}{{snake class.name false}}_{{snake method.name false}}(&self{{#unless method.ignore_args ~}}{{#each_argument method.arguments as |argument| ~}}{{#if @argument_is_value ~}}{{#unless argument.force_default ~}}, {{snake argument.name}}: {{#if (use_str_ref argument.type) ~}}&str{{else}}{{argument.type}}{{/if ~}}{{/unless ~}}{{else}}{{#unless argument.ignore_flags ~}}, options: {{camel class.name}}{{camel method.name}}Options{{/unless ~}}{{/if ~}}{{/each_argument ~}}{{/unless ~}}{{#if method.metadata.extra_args ~}}{{#each method.metadata.extra_args as |arg| ~}}, {{arg.name}}: {{arg.type}}{{/each ~}}{{/if ~}}) -> Result<{{#if method.metadata.confirmation.type ~}}{{method.metadata.confirmation.type}}{{else}}(){{/if ~}}> {
    {{#if method.metadata.channel_init ~}}
    if !self.status.initializing() {
    {{else}}
    {{#if method.metadata.channel_deinit ~}}
    if !self.status.closing() {
    {{else}}
    if !self.status.connected() {
    {{/if ~}}
    {{/if ~}}
      return Err(Error::InvalidChannelState(self.status.state()));
    }

    {{#if method.metadata.start_hook ~}}
    {{#if method.metadata.start_hook.returns ~}}let start_hook_res = {{/if ~}}self.before_{{snake class.name false}}_{{snake method.name false}}({{#if method.metadata.start_hook.params ~}}{{#each method.metadata.start_hook.params as |param| ~}}{{#unless @first ~}}, {{/unless ~}}{{param}}{{/each ~}}{{/if ~}});
    {{/if ~}}

    {{#if method.metadata.init_clones ~}}
    {{#each method.metadata.init_clones as |init_clone| ~}}
    let {{init_clone.to}} = {{init_clone.from}}.clone();
    {{/each ~}}
    {{/if ~}}
    {{#unless method.ignore_args ~}}
    {{#each_argument method.arguments as |argument| ~}}
    {{#unless @argument_is_value ~}}
    {{#unless argument.ignore_flags ~}}
    let {{camel class.name}}{{camel method.name}}Options {
      {{#each argument.flags as |flag| ~}}
      {{snake flag.name}}{{#if flag.force_default ~}}: _{{/if ~}},
      {{/each ~}}
    } = options;
    {{/unless ~}}
    {{/unless ~}}
    {{/each_argument ~}}
    {{/unless ~}}

    let method = AMQPClass::{{camel class.name}}(protocol::{{snake class.name}}::AMQPMethod::{{camel method.name}} (protocol::{{snake class.name}}::{{camel method.name}} {
      {{#each_argument method.arguments as |argument| ~}}
      {{#if @argument_is_value ~}}
      {{#unless argument.force_default ~}}
      {{snake argument.name}}{{#if (use_str_ref argument.type) ~}}: {{snake argument.name}}.into(){{/if ~}},
      {{/unless ~}}
      {{else}}
      {{#unless argument.ignore_flags ~}}
      {{#each argument.flags as |flag| ~}}
      {{#unless flag.force_default ~}}
      {{snake flag.name}},
      {{/unless ~}}
      {{/each ~}}
      {{/unless ~}}
      {{/if ~}}
      {{/each_argument ~}}
    }));

    {{#if method.metadata.carry_headers ~}}
    self.send_method_frame_with_body(method, payload, properties, start_hook_res).await
    {{else}}
    let (promise, send_resolver) = Promise::new();
    if level_enabled!(Level::TRACE) {
      promise.set_marker("{{class.name}}.{{method.name}}".into());
    }
    {{#if method.synchronous ~}}
    let ((promise, resolver), promise_out) = (Promise::new(), promise);
    if level_enabled!(Level::TRACE) {
      promise.set_marker("{{class.name}}.{{method.name}}.Ok".into());
    }
    {{/if ~}}
    {{#if method.metadata.resolver_hook ~}}{{method.metadata.resolver_hook}}{{/if ~}}
    self.send_method_frame(method, send_resolver, {{#if method.synchronous ~}}Some(ExpectedReply(Reply::{{camel class.name}}{{camel method.name}}Ok(resolver.clone(){{#if method.metadata.state ~}}{{#each method.metadata.state as |state| ~}}, {{#if state.provider}}{{state.provider}}{{else}}{{state.name}}{{#if state.use_str_ref ~}}.into(){{/if ~}}{{/if ~}}{{/each ~}}{{/if ~}}), Box::new(resolver))){{else}}None{{/if ~}});
    {{#if method.metadata.end_hook ~}}
    self.on_{{snake class.name false}}_{{snake method.name false}}_sent({{#if method.metadata.end_hook.params ~}}{{#each method.metadata.end_hook.params as |param| ~}}{{#unless @first ~}}, {{/unless ~}}{{param}}{{/each ~}}{{/if ~}});
    {{/if ~}}

    {{#if method.synchronous ~}}
    {{#if method.metadata.nowait_hook ~}}
    if nowait {
      self.receive_{{snake class.name false}}_{{snake method.name false}}_ok(protocol::{{snake class.name}}::{{camel method.name}}Ok { {{#if method.metadata.nowait_hook.fields ~}}{{#each method.metadata.nowait_hook.fields as |field| ~}}{{field}}, {{/each ~}}{{/if ~}}{{#if method.metadata.nowait_hook.nonexhaustive_args ~}}..Default::default(){{/if ~}} })?;
    }
    {{/if ~}}
    {{/if ~}}
    {{#if method.synchronous ~}}
    promise_out.await?;
    {{/if ~}}
    promise.await
    {{/if ~}}
  }
  {{/if ~}}

  {{#if method.s2c ~}}
  {{#if method.is_reply ~}}
  fn receive_{{snake class.name false}}_{{snake method.name false}}(&self, method: protocol::{{snake class.name}}::{{camel method.name}}) -> Result<()> {
    {{#if class.metadata.channel0_only ~}}
    self.assert_channel0(
      method.get_amqp_class_id(),
      method.get_amqp_method_id(),
    )?;
    {{/if ~}}
    {{#if method.metadata.channel_init ~}}
    if !self.status.initializing() {
    {{else}}
    if !self.status.can_receive_messages() {
    {{/if ~}}
      return Err(Error::InvalidChannelState(self.status.state()));
    }

<<<<<<< HEAD
    match {{#if method.metadata.expected_reply_getter ~}}{{method.metadata.expected_reply_getter}}{{else}}self.frames.next_expected_reply(self.id){{/if ~}} {
      Some(Reply::{{camel class.name}}{{camel method.name}}(resolver{{#if method.metadata.state ~}}{{#each method.metadata.state as |state| ~}}, {{state.name}}{{/each ~}}{{/if ~}})) => {
=======
    match {{#if method.metadata.expected_reply_getter ~}}{{method.metadata.expected_reply_getter}}{{else}}self.frames.find_expected_reply(self.id, |reply| matches!(&reply.0, Reply::{{camel class.name}}{{camel method.name}}(..))){{/if ~}} {
      Some(Reply::{{camel class.name}}{{camel method.name}}(resolver{{#each method.metadata.state as |state| ~}}, {{state.name}}{{/each ~}})) => {
>>>>>>> 221753db
        {{#unless method.metadata.confirmation.type ~}}let res ={{/unless ~}}
        {{#if method.arguments ~}}
        self.on_{{snake class.name false}}_{{snake method.name false}}_received(method{{#if method.metadata.confirmation.type ~}}, resolver{{/if ~}}{{#if method.metadata.state ~}}{{#each method.metadata.state as |state| ~}}, {{state.name}}{{/each ~}}{{/if ~}})
        {{else}}
        {{#if method.metadata.received_hook ~}}
        self.on_{{snake class.name false}}_{{snake method.name false}}_received({{#if method.metadata.received_hook.params ~}}{{#each method.metadata.received_hook.params as |param| ~}}{{#unless @first ~}}, {{/unless ~}}{{param}}{{/each ~}}{{/if ~}})
        {{else}}
        Ok(())
        {{/if ~}}
        {{/if ~}}
        {{#unless method.metadata.confirmation.type ~}};
        resolver.swear(res.clone());
        res
        {{/unless ~}}
      },
      unexpected => {
        self.handle_invalid_contents(format!("unexpected {{class.name}} {{method.name}} received on channel {}, was awaiting for {:?}", self.id, unexpected), method.get_amqp_class_id(), method.get_amqp_method_id())
      },
    }
  }
  {{else}}
  fn receive_{{snake class.name false}}_{{snake method.name false}}(&self, method: protocol::{{snake class.name}}::{{camel method.name}}) -> Result<()> {
    {{#if class.metadata.channel0_only ~}}
    self.assert_channel0(
      method.get_amqp_class_id(),
      method.get_amqp_method_id(),
    )?;
    {{/if ~}}
    if !self.status.can_receive_messages() {
      return Err(Error::InvalidChannelState(self.status.state()));
    }
    self.on_{{snake class.name false}}_{{snake method.name false}}_received(method)
  }
  {{/if ~}}
  {{/if ~}}
  {{/unless ~}}
  {{/each ~}}
  {{/each ~}}
}<|MERGE_RESOLUTION|>--- conflicted
+++ resolved
@@ -167,13 +167,8 @@
       return Err(Error::InvalidChannelState(self.status.state()));
     }
 
-<<<<<<< HEAD
-    match {{#if method.metadata.expected_reply_getter ~}}{{method.metadata.expected_reply_getter}}{{else}}self.frames.next_expected_reply(self.id){{/if ~}} {
+    match {{#if method.metadata.expected_reply_getter ~}}{{method.metadata.expected_reply_getter}}{{else}}self.frames.find_expected_reply(self.id, |reply| matches!(&reply.0, Reply::{{camel class.name}}{{camel method.name}}(..))){{/if ~}} {
       Some(Reply::{{camel class.name}}{{camel method.name}}(resolver{{#if method.metadata.state ~}}{{#each method.metadata.state as |state| ~}}, {{state.name}}{{/each ~}}{{/if ~}})) => {
-=======
-    match {{#if method.metadata.expected_reply_getter ~}}{{method.metadata.expected_reply_getter}}{{else}}self.frames.find_expected_reply(self.id, |reply| matches!(&reply.0, Reply::{{camel class.name}}{{camel method.name}}(..))){{/if ~}} {
-      Some(Reply::{{camel class.name}}{{camel method.name}}(resolver{{#each method.metadata.state as |state| ~}}, {{state.name}}{{/each ~}})) => {
->>>>>>> 221753db
         {{#unless method.metadata.confirmation.type ~}}let res ={{/unless ~}}
         {{#if method.arguments ~}}
         self.on_{{snake class.name false}}_{{snake method.name false}}_received(method{{#if method.metadata.confirmation.type ~}}, resolver{{/if ~}}{{#if method.metadata.state ~}}{{#each method.metadata.state as |state| ~}}, {{state.name}}{{/each ~}}{{/if ~}})
