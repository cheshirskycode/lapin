--- conflicted
+++ resolved
@@ -1,4 +1,3 @@
-<<<<<<< HEAD
 ### 0.27.0 (XXX)
 
 #### Breaking changes
@@ -9,13 +8,12 @@
 #### Features
 
 * Add support for `update_secret` for oauth2 authentication module
-=======
+
 ### 0.26.6 (2019-08-15)
 
 #### Bug Fixes
 
 * Better handle multiple channel publishing under heavy load
->>>>>>> 620f72dc
 
 ### 0.26.5 (2019-08-14)
 
