<<<<<<< HEAD
### 3.0.0 (2025-??-??)

#### Breaking changes

* `Error` is now `ErrorKind`, wrapped in a new `Error` type (use `Error::kind` to access the previous type)
* no more `Acker::default`
* `Acker::used` is replaced with `Acker::usable`

#### Features

* rustls crypto backend selection through features
* `Error::is_amqp_error`, `Error::is_amqp_soft_error` and `Error::is_amqp_hard_error`
* default runtime is now optional
* experimental feature to recover channel from AMQP soft error (behind unstable feature flag)
- `Acker::poisoned` to check if underlying Channel has been invalidated (reconnection)

#### Misc

* Update to reactor-trait 2
* Update to amq-protocol 8
* Update to nom 8
* Drop parking-lot dependency
* Drop pinky-swear dependency
* Edition 2024 preparation
=======
### 2.5.3 (2025-04-05)

#### Bug Fixes

* Fix a panic when reaching the maximum number of channels
>>>>>>> 02f39aed

### 2.5.2 (2025-04-02)

#### Bug Fixes

* Fix potential deadlock in server protocol error handling

### 2.5.1 (2025-03-08)

#### Bug Fixes

* Fix potential overflow (only in a log message)

### 2.5.0 (2024-07-27)

#### Bug Fixes

* Better handle in flight frames on io loop termination.

### 2.4.0 (2024-07-16)

#### Bug Fixes

* Prevent `basic_publish` hangs in some rare corner case

### 2.3.4 (2024-05-01)

#### Features

* Allow closing Acker and checking if already used

#### Bug Fixes

* Close connection to server in case of missing heartbeat

### 2.3.3 (2024-04-24)

#### Misc

* Dependencies update

### 2.3.2 (2024-04-23)

#### Bug Fixes

* Don't allow trying to close an already closed connection
* Make sure heartbeats are no longer sent after a connection error

### 2.3.1 (2023-07-14)

#### Misc

* Simplify channels cleanup logic on connection close

### 2.3.0 (2023-07-14)

#### Bug Fixes

* Fix an error when finalizing the connection close duz to missing channel 0.
* Properly cleanup heartbeat sending when connection hit an error.

### 2.2.1 (2023-05-19)

#### Bug Fixes

* Don't call the channel error hook when we get closed with a non error code

### 2.2.0 (2023-05-19)

#### Features

* Introduce `Channel::on_error`

### 2.1.3 (2023-05-19)

#### Bug Fixes

* Don't propagate the same error twice

### 2.1.2 (2023-05-18)

#### Bug Fixes

* Fix memory leak on connection failure

### 2.1.1 (2022-04-08)

#### Bug Fixes

* Fix potential race condition on connection error

### 2.1.0 (2022-03-23)

#### Bug Fixes

* Fix potential race condition on connection opening

### 2.0.3 (2022-02-25)

#### Misc

* Update amq-protocol

### 2.0.2 (2022-02-23)

#### Bug Fixes

* Fix some potential hang with rustls

### 2.0.1 (2022-02-08)

#### Misc

* Update README

### 2.0.0 (2022-02-02)

#### Misc

* Make most of the API based on async fns
* Update to amq-protocol 7.0
* Reworked connector
* Dropped third-party reactors/executors integration
* New third-party reactors integration through reactor-trait
* New third-party executors integration through executor-trait
* Misc internal cleanups
* Default reactor to async-io
* Switch from log to tracing
* Make most internals use async rust
* Switch to edition 2021
* Default to rustls for TLS handling
* `basic_publish` no longer takes ownership of the data
* Dropped Clone impl where it didn't make sense
* Acker is now public

### 1.10.0 (2022-01-30)

#### Bug Fixes

* Fix potential panic on shutdown

### 1.9.0 (2021-11-23)

#### Bug Fixes

* Fix handling of RabbitMQ replies when they arrive unordered

### 1.8.1 (2021-11-12)

#### Misc

* Logging updates

### 1.8.0 (2021-08-22)

#### Misc

* Update to nom 7

### 1.7.1 (2021-05-06)

#### Bug Fixes

* Fix handling of unresponsive servers

### 1.7.0 (2021-04-16)

#### Bug Fixes

* Fix handling of soft errors

### 1.6.9 (2021-04-08)

#### Bug Fixes

* Fix hang in Acker when acking twice (which is invalid)

### 1.6.8 (2021-02-18)

#### Misc

* Simplify acknowledgements internal handling
* Logging updates

### 1.6.7 (2021-02-17)

#### Misc

* Logging updates

### 1.6.6 (2020-12-25)

#### Bug Fixes

* Fix an issue with automatic connection close on drop

### 1.6.5 (2020-12-23)

#### Bug Fixes

* Treat close and error as success for consumers cancel as it forcibly implies cancelation

### 1.6.4 (2020-12-23)

#### Bug Fixes

* Cleanup basic cancel handling
* Fix undocumented rabbitmq behaviour on channel close with expected replies

### 1.6.3 (2020-12-23)

#### Bug Fixes

* Better handling of automatic consumer cancelation when connection is closing

### 1.6.2 (2020-12-23)

#### Bug Fixes

* Fix a potential race condition when automatically canceling consumer on drop

### 1.6.1 (2020-11-28)

#### Bug Fixes

* Flush more often onto socket

### 1.6.0 (2020-11-21)

#### Features

* Introduce `Connection::topology` to get a serializable representation of the declared queues and consumers
* Introduce `Connection::restore` to redeclare the things listed in a Topology
* Introduce `Delivery::acker` as a simpler way to ack/nack/reject deliveries
* `Delivery` can be dereferenced as `Acker` to directly be able to ack/nack/reject
* `BasicGetMessage` and `BasicReturnMessage` can be dereferenced as `Delivery`

### 1.5.0 (2020-10-31)

#### Misc

* Update to amq-protocol 6.0.1

### 1.4.3 (2020-10-26)

#### Misc

* Port examples to async-global-executor

### 1.4.2 (2020-10-16)

#### Misc

* Update dependencies

### 1.4.1 (2020-10-06)

#### Bug Fixes

* When converting Consumer to an Iterator, don't cancel it until the Iterator is gone

### 1.4.0 (2020-10-04)

#### Bug Fixes

* When dropping a Consumer, cancel it if it has no delegates

### 1.3.1 (2020-10-04)

#### Bug Fixes

* Fix potential leak due to consumer clone

### 1.3.0 (2020-10-04)

#### Bug Fixes

* When dropping a Channel, wait for all its consumers to be canceled before closing it

#### Misc

* Use proper `non_exhaustive` annotation for error enum

### 1.2.8 (2020-09-25)

#### Misc

* Update async-task

### 1.2.7 (2020-09-18)

#### Bug Fixes

* Make frame ordering more robust

### 1.2.6 (2020-09-18)

#### Bug Fixes

* Fix a bug in the frame ordering when doing lots of publishing

### 1.2.5 (2020-09-18)

#### Misc

* Update pinky-swear

### 1.2.4 (2020-09-17)

#### Bug Fixes

* Fix a memory leak in publishers confirm

### 1.2.3 (2020-09-02)

#### Bug Fixes

* Fix an issue when redeclaring a queue

### 1.2.2 (2020-08-21)

#### Misc

* Improve logging on connection error

### 1.2.1 (2020-06-26)

#### Features

* Introduce bastion-amqp to use the bastion executor instead of the default one

#### Bug Fixes

* Properly wait for plain stream to be connected on windows

### 1.2.0 (2020-06-25)

#### Misc

* Update amq-protocol

### 1.1.3 (2020-06-23)

#### Misc

* Update dependencies

### 1.1.2 (2020-06-18)

#### Features

* Add `BasicReturnMessage::error`

### 1.1.1 (2020-06-17)

#### Bug Fixes

* Properly handle recycling channels ids when we reached the channel limit
* Fix receiving returned messages from the AMQP server

### 1.1.0 (2020-06-09)

#### Features

* Make codegen optional

### 1.0.2 (2020-06-04)

#### Bug Fixes

* update amq-protocol

### 1.0.1 (2020-06-02)

#### Bug Fixes

* `DefaultExecutor` cleanups

### 1.0.0 (2020-05-27)

#### Features

* Introduce tokio-amqp to use the tokio executor instead of the default one
* Introduce async-amqp to use the async-std executor instead of the default one
* Introduce lapinou to use the smol executor instead of the default one
* New default Reactor
* Reactor is now configurable
* Using self-signed certificates is now easie with `connect_with_config`
* `Channel` gets closed once the last reference is dropped
* `Connection` gets closed once the last reference and the last `Channel` are dropped
* `Consumer::tag` gives you access to the consumer's tag

#### Breaking changes

* The auth mechanism is now configured using a query parameter in the AMQPUri
* The executor trait is now made to handle futures. (e.g. `Box::pin(async move {})`)
* ConsumerDelegate is now built with futures.
* The number of threads used by the default executor is now configured using `ConnectionProperties::with_default_executor`
* `Connection` no longer implements `Clone`
* `Connection::connect` has been reworked to properly handle mid handshake TLS streams
* `CloseOnDrop` is now gone
* `DeliveryResult` now also carries the corresponding `Channel`

#### Bug Fixes

* Follow the specifications in being stricter about receiving invalid frames
* Don't consider interrupted IO signals as failures
* Threads are correctly cleaned up

#### Misc

* Better Debug implementations
* Internals cleanup
* Use vectored io when applicable

### 0.39.7 (2020-04-17)

#### Bug Fixes

* Error handling fixes

### 0.39.6 (2020-04-17)

#### Bug Fixes

* IoLoop error handling fixes

### 0.39.5 (2020-04-17)

#### Bug Fixes

* Fix a hang with rustls flush

### 0.39.4 (2020-04-17)

#### Bug Fixes

* Fix some edge cases issues with the internal buffer

### 0.39.3 (2020-04-17)

#### Bug Fixes

* Fix some issues with openssl
* Flush socket for rustls

### 0.39.2 (2020-04-16)

#### Bug Fixes

* Work around a bug in mio where we sometimes wouldn't receive a readable notification for the socket

### 0.39.1 (2020-04-14)

#### Bug Fixes

* Fix overflow with high heartbeats
* Properly report connection errors

### 0.39.0 (2020-04-08)

#### Breaking changes

* `Connection::on_error` and `Consumer::set_delegate` no longer require a `Box`
* `Connection::on_error` now accept a `FnMut`
* Update to pinky-swear 4.0.0

### 0.38.4 (2020-04-07)

#### Bug Fixes

* Don't queue extraneous heartbeats if we cannot write to socket

### 0.38.4 (2020-04-07)

#### Bug Fixes

* Refuse invalid incoming frames
* Don't send heartbeats unless necessary

#### Misc

* Drop the heartbeat thread

### 0.38.3 (2020-04-06)

#### Bug Fixes

* Fix the way we schedule heartbeats to be sent

### 0.38.2 (2020-04-06)

#### Bug Fixes

* Properly put the Conneciton in Error state when we get closed with protocol error

### 0.38.1 (2020-04-06)

#### Bug Fixes

* Don't panic when CloseOnDrop tries to close an already closed Connection

#### Misc

* Use vectored IO when appropriate when writing to socket

### 0.38.0 (2020-04-05)

#### Bug Fixes

* Wait until a frame has been fully sent before notifying sender
* Properly handle Basic.Return when channel is not in confirm mode
* Fix handling of publisher-confirms ack with returned message
* Fix handling of publisher-confirms nack without returned message

#### Breaking changes

* `Confirmation::Nack` now carries an `Option<Box<BasicReturnMessage>>`
* `Confirmation::Ack` now carries an `Option<Box<BasicReturnMessage>>`

### 0.37.1 (2020-04-04)

#### Bug Fixes

* Prevent a issue when hitting EWOULDBLOCK mid-frame with no other frame queued

### 0.37.0 (2020-04-03)

#### Features

* `Connection` and `Channel` can be moved out of `CloseOnDrop` using `into_inner()`
* We now add a marker to promises when trace logging is enabled to make debugging easier

#### Breaking changes

* Update to pinky-swear 3.0.0 (properly handle chaining result promises)
* `Confirmation` can no longer hold an error
* `PublisherConfirm` now returns a proper `Result<Confirmation>`
* Connecting now returns a `CloseOnDrop<Connection>`
* Creating a channel now returns a `CloseOnDrop<Channel>`
* `PinkySwear` is now hidden from the public API

### 0.36.2 (2020-04-02)

#### Features

* Add a new CloseOnDrop wrapper for automatically closing Connection or Channel when dropped.

#### Bug Fixes

* Properly send errors to publisher confirms awaiters on channel close

### 0.36.1 (2020-04-02)

#### Bug Fixes

* Properly forward errors to publisher confirms awaiters

### 0.36.0 (2020-04-02)

#### Bug Fixes

* Track the frame-sending promise before the response one for syncrhonous methods

#### Breaking changes

* The bugfix induces some changes in the return values of some method. Shouldn't change anything.

### 0.35.2 (2020-04-02)

#### Bug Fixes

* Properly report error in one internal place

### 0.35.1 (2020-04-02)

#### Bug Fixes

* Update pinky-swear to 2.1.0 to avoid any sync op on main thread

### 0.35.0 (2020-04-01)

#### Breaking changes

* Update to pinky-swear 2.0.0 (shoudln't change much)
* Publisher Confirms integration has been reworked:
  * `basic_publish` now gives you a `PinkySwear<Result<PublisherConfirm>>`
  * If you didn't enable publisher confirms using `confirm_select`, you can ignore it
  * If you drop the `PublisherConfirm` it will behave as before and you'll need to call `wait_for_confirms`
  * You can use the ` PublisherConfirm` to wait for this particular `Confirmation` (`Ack`/`Nack(BasicReturnMEssage)`)

#### Bug Fixes

* Detect errors in some edge scenarii

### 0.34.1 (2020-04-01)

#### Bug Fixes

* Fix a bug when receiving basic-return before basic-nack

### 0.34.0 (2020-03-24)

#### Breaking changes

* The `Connect` trait has been simplified
* The `futures` feature doesn't exist anymore (always enabled)
* The `lapin-futures` (0.1 futures compat) has been dropped

#### Misc

* Examples ported to async/await

### 0.33.2 (2020-03-23)

#### Bug Fixes

* Fix nom dependency

### 0.33.1 (2020-03-18)

#### Bug Fixes

* Fix hang on macos

### 0.33.0 (2020-03-12)

#### Breaking changes

* Some more Error reworks
* Port to amq-protocol 5.0 and mio 0.7
* Deprecate lapin-futures

### 0.32.5 (2020-03-09)

#### Bug Fixes

* Prevent lapin-futures from eating memory when eagerly polled

### 0.32.4 (2020-03-09)

#### Bug Fixes

* Followup to 0.32.3 for consumers in lapin-futures

### 0.32.3 (2020-03-09)

#### Bug Fixes

* Fix waking up context when a future gets sent to another one

### 0.32.2 (2020-03-05)

#### Bug Fixes

* Fix race condition in `Channel::close`

### 0.32.1 (2020-03-03)

#### Bug Fixes

* Fix Channel and Connection status in some cases

### 0.32.0 (2020-02-27)

#### Bug Fixes

* Properly handle critical error when reading from socket on first connection

#### Breaking changes

* `Error::ConnectionRefused` is replaced by the proper underlying ProtocolError or IOError

#### Features

* `DefaultExecutor::default()` is now public

### 0.31.0 (2020-02-25)

#### Bug Fixes

* Receiving consumer or basic get deliveries on queue we didn't declare now works properly

#### Breaking changes

* `Channel::basic_consume` now takes an `&str` instead of a `&Queue` as its first parameter

#### Features

* `impl From<_> for AMQPValue`

### 0.30.1 (2020-02-25)

#### Features

* New rustls-native-certs feature

### 0.30.0 (2020-02-25)

#### Breaking changes

* Error enum has been cleaned up
* ErrorHandler now takes the Error as a param

#### Bug Fixes

* Better error handling and forwarding

### 0.29.2 (2020-02-25)

#### Bug Fixes

* Fix PartialEq for Error

### 0.29.1 (2020-02-24)

#### Bug Fixes

* Ensure we properly write everything when we need to split contents

### 0.29.0 (2020-02-24)

#### Breaking changes

* Switch the return types to `pinky-swear` (the API remains mostly the same)

#### Features

* Error is now Clonable

#### Bug Fixes

* Better error handling and bubbling in lots of cases
* Properly handle soft errors

### 0.28.4 (2019-12-03)

#### Bug Fixes

* Fix some error handling in consumers

### 0.28.3 (2019-11-21)

#### Features

* Export ConsumerIterator

### 0.28.2 (2019-11-07)

#### Features

* Update dependencies

### 0.28.1 (20191023)

#### Bug Fixes

* Fix some race conditions in the publisher confirms implementation

### 0.28.0 (20190927)

#### Breaking changes

* `Channel::exchange_declare` now takes an `ExchangeKind` parameter instead of an `&str`

### 0.27.2 (2019-11-07)

#### Features

* Update dependencies

### 0.27.1 (2019-09-26)

#### Bug Fixes

* Warn on unused `Confirmation`
* Avoid Mutex around consumer delegate to enable proper multithreading

### 0.27.0 (2019-09-25)

#### Breaking changes

* Updated amq-protocol to 3.0.0
* `Channel::connection_[,un}blocked` is now `Connection::{,un}block`
* `failure` as been replaced with `std::error::Error` usage
* `Confirmation::as_error` has been removed
* Consumers API has been cleaned up, everything is now a `DeliveryResult`
* `IoLoop::run` is now `IoLoop::start`

#### Features

* Add support for `update_secret` for oauth2 authentication module
* Add support for TLS "identity" (client certificate)
* Consumer can now be used as an `Iterator<Item = Delivery>`
* `Consumer::set_delegate` now accepts a closure parameter
* Add `lapin::Result`

### 0.26.11 (2019-09-17)

#### Bug Fixes

* Update amq-protocol to fix amqps handling

### 0.26.10 (2019-09-11)

#### Bug Fixes

* Fix error handling during early connection stage
* Properly forward errors to consumer delegates

### 0.26.9 (2019-08-26)

#### Bug Fixes

* `IoLoop` fixes under heavy loads

### 0.26.8 (2019-08-26)

#### Bug Fixes

* `IoLoop` fixes under heavy loads

### 0.26.7 (2019-08-23)

#### Bug Fixes

* Make `Connection::connector` and `IoLoop:run` public

### 0.26.6 (2019-08-15)

#### Bug Fixes

* Better handle multiple channel publishing under heavy load

### 0.26.5 (2019-08-14)

#### Bug Fixes

* Fix retrying of `basic_publish` frames

### 0.26.4 (2019-08-14)

#### Bug Fixes

* Rework how `basic_publish` is handled internally to ensure concurrent usages work as expected

### 0.26.3 (2019-08-12)

#### Bug Fixes

* Do not hang on tasks that require an answer in case of channel error

### 0.26.2 (2019-08-12)

#### Bug Fixes

* Fixes some frames ordering when using concurrent `basic_publish` under heavy load

### 0.26.1 (2019-08-09)

#### Bug Fixes

* Properly broadcast channel error to all pending tasks/futures

### 0.26.0 (2019-08-08)

#### Bug Fixes

* Fix unblocking connection
* Properly broadcast connection error to all pending tasks/futures

#### Breaking changes

* Unused IoLoopError has been dropped

### 0.25.0 (2019-07-12)

#### Bug Fixes

* Consumer streams now properly forward connection errors

#### Breaking changes

* lapin's consumer stream now returns a Result

#### Features

* `ConsumerDelegate` now has a `on_error` hook

### 0.24.1 (2019-07-11)

#### Bug Fixes

* Properly handle network disconnections on OSX

### 0.24.0 (2019-07-04)

#### Bug Fixes

* `Connection::close` no longer hangs
* `ConsumerDelegate` no longer requires `fmt::Debug`

#### Breaking changes

* `ConsumerDelegate` methods have been renamed for clarity and only `on_new_delivery` is now mandatory

### 0.23.0 (2019-06-21)

#### Breaking changes

* `lapin-async` as been renamed to `lapin`
* lapin: Instead of passing a `Box<dyn ConsumerSubscriber>` as a parameter to `basic_consume`, you must now call
  `set_delegate(Box<dyn ConsumerDelegate>)` on the returned `Consumer`

#### Features

* `lapin` has experimental support for `futures-0.3` + `std::future::Future` through its `futures` feature

### 0.22.0 (2019-06-20)

#### Features

* you can now select the TLS implementation used for amqps or disable amqps support

#### Bug Fixes

* vhosts are properly handled again
* we now properly wait for the return message when last ack is a nack for publishers confirm

#### Breaking changes

* `wait_for_confirms()` is now async (needs to be awaited)

### 0.21.3 (2019-06-18)

#### Bug Fixes

* More work around connection failures, properly report those as errors
* Add a way to register a connection error handler

### 0.21.2 (2019-06-17)

#### Bug Fixes

* Properly handle connection failures

### 0.21.1 (2019-06-16)

#### Features

* **async**
  * `Connection::run` to keep the program running when there is nothing left to downgraded but consume new messages

#### Bug Fixes

* `io_loop` correctly exists once connection is no longer connected

### 0.21.0 (2019-06-14)

#### Breaking changes

* Some internal methods are no longer public (channel and connection handling)
* Rework how we close channels and connection

### 0.20.0 (2019-06-14)

#### Breaking changes

* Drop duplicate Credentials param from connect, use the credentials from the AMQPUri.

### 0.19.0 (2019-06-14)

#### Features

* All of AMQP methods and auth mechanisms are now supported

#### Bug Fixes

* Better consumers handling
* Misc code cleanup and modernization
* AMQP is now fully supported, no more crahs on unexpected frames

#### Breaking changes

* Method options are now generated. Hardcoded fields from AMQP omitted. Options are shared between async and futures
* The way we handle `publisher_confirm` has changed. You now need to call `confirm_select` explicitly, and then
  `wait_for_confirms` to wait for all pending confirmations
* **async**
  * Methods are now on the `Channel` object which is now returned instead of `channel_id` by `create_channel`
  * Methods are now generated from protocol specifications
  * Methods return a Confirmation that can be awaited
  * ShortString and LongString are now concrete types (!= String), which can be created from &str or String using `into()`
  * Connection::connect has been rewritten
* **futures**
  * Port to the new lapin-async
  * Client::connect has been rewritten

### 0.18.0 (2019-03-03)

#### Bug Fixes

* Better `delivery_tag` handling
* Adapt our behaviour wrt ack/nack to be specifications-compliant
* We now pass several additional information to the server when connecting, such as capabilities

#### Breaking changes

* Connect now takes an additional `ConnectionProperties` for better configuration

#### Features

* Better logging when channel gets closed by server
* Support receiving BasicCancel from the server

### 0.17.0 (2019-02-15)

#### Bug Fixes

* Drop prefetched messages when specific arguments are passed to `basic_{,n}ack` or `basic_cancel`

#### Housekeeping

* Drop sasl dependency, avoiding linkage to LGPL-3 licensed code

### 0.16.0 (2019-02-01)

#### Housekeeping

* Switch to edition 2018
* Switch to `parking_lot` Mutex

#### Breaking changes

* **futures**
  * Drop now unused mutex poisoning error

### 0.15.0 (2018-12-05)

#### Housekeeping

* Update `amq-protocol`

#### Breaking Changes

* **async:**
  * Introduce a new `Error` type, replacing occurrences of `io::Error` in public APIs ([#145](https://github.com/amqp-rs/lapin/pull/147))
* **futures:**
  * Introduce a new `Error` type, replacing occurrences of `io::Error` in public APIs ([#145](https://github.com/amqp-rs/lapin/pull/145))

### 0.14.1 (2018-11-16)

#### Housekeeping

* Update `env_logger`
* Drop unused `build.rs` from async

#### Bug Fixes

* Fix heartbeat interval

### 0.14.0 (2018-10-17)

#### Housekeeping

* Update amq-protocol dependency
* Reexport `amq_protocol::uri`

### 0.13.0 (2018-07-09)

#### Features

* **futures:**
  * `basic_ack` and `basic_nack` API now support passing the `multiple` flag
  * Port to the new `tokio-codec` crate
  * The object returned by `queue_declare` now holds the messages count and the consumers count too

#### Bug Fixes

* Fully rework how consumers are handled internally, should be way more robust now
* Heartbeats are now preemptive and are successfully sent even under heavy load

#### Breaking Changes

* Port to `nom` 4
* **async:** some fields got their visibility downgraded to private as part of the consumers rework
* **futures:**
  * We now use `impl trait` and thus require rust 1.26.0 or greater
  * `basic_publish` payload is now a `Vec<u8>`

### 0.12.0 (2018-06-05)

#### Features

* Implement `channel_close_ok`
* Slightly rework consumers internal handling
* **futures:**
  * Allow cancelling the Heartbeat future
  * Implement flow methods

#### Bug Fixes

* Fix bad expectation for empty payloads
* Fix heartbeat when configured value is 0
* Fix channel overflow when `channel_max` is low
* **futures:**
  * Ensure tasks aren't dropped when we hit `Async::NotReady` but queued for re-poll instead
  * Correctly handle mutex poisoning
  * Use generated consumer tag and queue name when an empty one is provided
  * Fix `Sink` implementation on `AMQPTransport`

#### Breaking Changes

* **futures:**
  * Port to `tokio`
  * Update to `tokio-timer` 0.2
  * `queue_declare` now return a `Queue` object
  * `basic_consume` now expects a `Queue` object to ensure you've called `queue_declare first`

### 0.11.1 (2018-04-12)

#### Bug Fixes

* **futures:** Get back to `tokio-timer` 0.1

### 0.11.0 (2018-04-08)

#### Features

* implement `basic_qos`
* **futures:**
  * Implement `basic_nack`
  * Implement `queue_unbind`
  * Mark all futures as `Send` to ease `tokio` integration

#### Bug Fixes

* **futures:** Get back to `tokio-timer` 0.1

#### Breaking Changes

* `Message` is now `Delivery`, differentiate from `BasicGetMessage`
* **futures:**
  * Port to `tokio-timer` 0.2
  * Prefer `handle.spawn` to `thread::new` for the heartbeat

### 0.10.0 (2017-07-13)

#### Bug Fixes

* Rework how the futures API is handled internally
* Rework client-server parameters negotiation at connection

#### Breaking Changes

* **futures:**
  * `create_confirm_channel` now take a `ConfirmSelectOptions`
  * Run heartbeat in a separated thread (delegate thread creation to user)
  * Return a heartbeat creation closure alongside the client

### 0.9.0 (2017-06-19)

#### Features

* Implement `access` methods
* **async:**
  * Make errors more specific
  * Do the `frame_max` negotiation with the server
* **futures:**
  * Implement missing exchange methods

#### Breaking Changes

* **futures:** Rework the `basic_publish` API

### 0.8.2 (2017-05-04)

#### Bug Fixes

* Update `amq-protocol`

### 0.8.1 (2017-05-04)

#### Bug Fixes

* Better error handling

### 0.8.0 (2017-04-13)

#### Features

* **futures:** Implement `Channel::close`

#### Bug Fixes

* Polling improvements
- Better error handling

### 0.7.0 (2017-04-10)

#### Features

* Implement `exchange_declare`
* **futures:**
  * Implement `queue_bind`
  * Implement `queue_delete`

### 0.6.0 (2017-03-30)

#### Features

* Allow choosing the vhost

### 0.5.0 (2017-03-28)

#### Bug Fixes

* Update `sasl` to 0.4 (removes the `openssl` dependency)

### 0.4.0 (2017-03-28)

#### Features

* Implement `confirm_select`
* **async:**
  * Add support for BasicProperties
  * Implement `receive_basic_ack`
  * Implement `receive_basic_nack`
* **futures:**
  * Implement confirm channel
  * Implement heartbeat

### 0.3.0 (2017-03-25)

#### Features

* Chunking of message bodies

#### Breaking Changes

* **futures:** Add options for API methods missing them

### 0.2.0 (2017-03-20)

#### Features

* Initial release
<|MERGE_RESOLUTION|>--- conflicted
+++ resolved
@@ -1,4 +1,3 @@
-<<<<<<< HEAD
 ### 3.0.0 (2025-??-??)
 
 #### Breaking changes
@@ -23,13 +22,12 @@
 * Drop parking-lot dependency
 * Drop pinky-swear dependency
 * Edition 2024 preparation
-=======
+
 ### 2.5.3 (2025-04-05)
 
 #### Bug Fixes
 
 * Fix a panic when reaching the maximum number of channels
->>>>>>> 02f39aed
 
 ### 2.5.2 (2025-04-02)
 
