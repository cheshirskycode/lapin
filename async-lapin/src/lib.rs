use async_io::{Async, Timer};
use lapin::{
    executor::Executor,
    heartbeat::Heartbeat,
    reactor::{Reactor, ReactorBuilder, ReactorHandle, Slot},
    socket_state::{SocketEvent, SocketStateHandle},
    tcp::{TcpStream, TcpStreamWrapper},
    ConnectionProperties, Result,
};
use parking_lot::Mutex;
use std::{collections::HashMap, fmt, sync::Arc};

// ConnectionProperties extension

pub trait LapinAsyncIoExt {
    fn with_async_io(self, executor: impl Executor + 'static) -> Self
    where
        Self: Sized,
    {
        self.with_async_io_reactor(executor)
    }

    fn with_async_io_reactor(self, executor: impl Executor + 'static) -> Self
    where
        Self: Sized;
}

impl LapinAsyncIoExt for ConnectionProperties {
    fn with_async_io_reactor(self, executor: impl Executor + 'static) -> Self {
        self.with_reactor(AsyncIoReactorBuilder(Arc::new(executor)))
    }
}

// Reactor

struct AsyncIoReactorBuilder(Arc<dyn Executor>);

impl fmt::Debug for AsyncIoReactorBuilder {
    fn fmt(&self, f: &mut fmt::Formatter<'_>) -> fmt::Result {
        f.debug_struct("AsyncIoReactorBuilder").finish()
    }
}

#[derive(Debug)]
struct AsyncIoReactor(AsyncIoReactorHandle);

#[derive(Clone)]
struct AsyncIoReactorHandle {
    heartbeat: Heartbeat,
    executor: Arc<dyn Executor>,
    inner: Arc<Mutex<Inner>>,
}

#[derive(Default)]
struct Inner {
    slot: Slot,
    slots: HashMap<usize, (Arc<Async<TcpStreamWrapper>>, SocketStateHandle)>,
}

impl fmt::Debug for AsyncIoReactorHandle {
    fn fmt(&self, f: &mut fmt::Formatter<'_>) -> fmt::Result {
        f.debug_struct("AsyncIoReactorHandle").finish()
    }
}

impl Inner {
    fn register(
        &mut self,
        socket: Arc<Async<TcpStreamWrapper>>,
        socket_state: SocketStateHandle,
    ) -> Result<usize> {
        let slot = self.slot;
        self.slot += 1;
        self.slots.insert(slot, (socket, socket_state));
        Ok(slot)
    }
}

impl ReactorBuilder for AsyncIoReactorBuilder {
    fn build(&self, heartbeat: Heartbeat) -> Result<Box<dyn Reactor + Send>> {
        Ok(Box::new(AsyncIoReactor(AsyncIoReactorHandle {
            heartbeat,
            executor: self.0.clone(),
            inner: Arc::new(Mutex::new(Default::default())),
        })))
    }
}

impl Reactor for AsyncIoReactor {
    fn register(
        &mut self,
        socket: &mut TcpStream,
        socket_state: SocketStateHandle,
    ) -> Result<usize> {
        let socket = Arc::new(Async::new(unsafe { TcpStreamWrapper::new(socket) })?);
        let slot = self.0.inner.lock().register(socket, socket_state)?;
        self.0.poll_read(slot);
        self.0.poll_write(slot);
        Ok(slot)
    }

    fn handle(&self) -> Box<dyn ReactorHandle + Send> {
        Box::new(self.0.clone())
    }
}

impl ReactorHandle for AsyncIoReactorHandle {
    fn start_heartbeat(&self) {
        self.executor
            .spawn(Box::pin(heartbeat(self.heartbeat.clone())));
    }

    fn poll_read(&self, slot: usize) {
        if let Some((socket, socket_state)) = self.inner.lock().slots.get(&slot) {
            self.executor
                .spawn(Box::pin(poll_read(socket.clone(), socket_state.clone())));
        }
    }

    fn poll_write(&self, slot: usize) {
        if let Some((socket, socket_state)) = self.inner.lock().slots.get(&slot) {
            self.executor
                .spawn(Box::pin(poll_write(socket.clone(), socket_state.clone())));
        }
    }
}

async fn heartbeat(heartbeat: Heartbeat) {
<<<<<<< HEAD
    while let Some(timeout) = heartbeat.poll_timeout() {
        Timer::new(timeout).await;
=======
    while let Ok(Some(timeout)) = heartbeat.poll_timeout() {
        Timer::after(timeout).await;
>>>>>>> aefbf206
    }
}

async fn poll_read(socket: Arc<Async<TcpStreamWrapper>>, socket_state: SocketStateHandle) {
    socket.readable().await.unwrap();
    socket_state.send(SocketEvent::Readable);
}

async fn poll_write(socket: Arc<Async<TcpStreamWrapper>>, socket_state: SocketStateHandle) {
    socket.writable().await.unwrap();
    socket_state.send(SocketEvent::Writable);
}<|MERGE_RESOLUTION|>--- conflicted
+++ resolved
@@ -126,13 +126,8 @@
 }
 
 async fn heartbeat(heartbeat: Heartbeat) {
-<<<<<<< HEAD
     while let Some(timeout) = heartbeat.poll_timeout() {
-        Timer::new(timeout).await;
-=======
-    while let Ok(Some(timeout)) = heartbeat.poll_timeout() {
         Timer::after(timeout).await;
->>>>>>> aefbf206
     }
 }
 
