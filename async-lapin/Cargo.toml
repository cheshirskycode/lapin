--- conflicted
+++ resolved
@@ -23,7 +23,6 @@
 default-features = false
 
 [dev-dependencies]
-<<<<<<< HEAD
 async-io = "^1.3"
 
 [dev-dependencies.tracing]
@@ -32,9 +31,4 @@
 
 [dev-dependencies.tracing-subscriber]
 version = "^0.2"
-features = ["fmt"]
-=======
-async-global-executor = "^2.0"
-env_logger = "^0.8"
-log = "^0.4"
->>>>>>> ad47d651
+features = ["fmt"]