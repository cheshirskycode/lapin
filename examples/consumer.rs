use futures_lite::StreamExt;
use lapin::{options::*, types::FieldTable, Connection, ConnectionProperties};
use tracing::info;

fn main() {
    if std::env::var("RUST_LOG").is_err() {
        std::env::set_var("RUST_LOG", "info");
    }

    tracing_subscriber::fmt::init();

    let addr = std::env::var("AMQP_ADDR").unwrap_or_else(|_| "amqp://127.0.0.1:5672/%2f".into());

    async_global_executor::block_on(async {
        let conn = Connection::connect(&addr, ConnectionProperties::default())
            .await
            .expect("connection error");

        info!("CONNECTED");

        //receive channel
        let channel = conn.create_channel().await.expect("create_channel");
        info!(state=?conn.status().state());

        let queue = channel
            .queue_declare(
                "hello",
                QueueDeclareOptions::default(),
                FieldTable::default(),
            )
            .await
            .expect("queue_declare");
        info!(state=?conn.status().state());
        info!(?queue, "Declared queue");

        info!("will consume");
        let mut consumer = channel
            .basic_consume(
                "hello",
                "my_consumer",
                BasicConsumeOptions::default(),
                FieldTable::default(),
            )
            .await
            .expect("basic_consume");
        info!(state=?conn.status().state());

        while let Some(delivery) = consumer.next().await {
<<<<<<< HEAD
            info!(message=?delivery, "received message");
            if let Ok((channel, delivery)) = delivery {
                channel
                    .basic_ack(delivery.delivery_tag, BasicAckOptions::default())
=======
            info!("received message: {:?}", delivery);
            if let Ok((_, delivery)) = delivery {
                delivery
                    .ack(BasicAckOptions::default())
>>>>>>> b4b00e3d
                    .await
                    .expect("basic_ack");
            }
        }
    })
}<|MERGE_RESOLUTION|>--- conflicted
+++ resolved
@@ -46,17 +46,10 @@
         info!(state=?conn.status().state());
 
         while let Some(delivery) = consumer.next().await {
-<<<<<<< HEAD
             info!(message=?delivery, "received message");
-            if let Ok((channel, delivery)) = delivery {
-                channel
-                    .basic_ack(delivery.delivery_tag, BasicAckOptions::default())
-=======
-            info!("received message: {:?}", delivery);
             if let Ok((_, delivery)) = delivery {
                 delivery
                     .ack(BasicAckOptions::default())
->>>>>>> b4b00e3d
                     .await
                     .expect("basic_ack");
             }
