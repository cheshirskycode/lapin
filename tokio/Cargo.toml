[package]
name = "tokio-amqp"
<<<<<<< HEAD
version = "1.0.1"
edition = "2021"
=======
version = "1.1.0"
edition = "2018"
>>>>>>> 7a70d5fe
authors = ["Marc-Antoine Perennou <Marc-Antoine@Perennou.com>"]
description = "lapin integration with tokio"
repository = "https://github.com/amqp-rs/lapin"
readme = "README.md"
documentation = "https://docs.rs/tokio-amqp"
keywords = ["amqp", "rabbitmq", "mio", "futures", "tokio"]
categories = ["database"]
license = "MIT"
rust-version = "1.56.0"

[features]
default = ["lapin/default"]

[dependencies]
tokio-executor-trait = "^2.1"
tokio-reactor-trait = "^1.1"

[dependencies.lapin]
<<<<<<< HEAD
version = "=2.0.0-beta.3"
=======
version = "^1.10"
>>>>>>> 7a70d5fe
path = ".."
default-features = false

[dev-dependencies.tokio]
version = "^1.0"
default-features = false
features = ["macros"]

<<<<<<< HEAD
[dev-dependencies.tracing]
version = "^0.1"
default-features = false
=======
[dependencies]
parking_lot = "^0.12"
>>>>>>> 7a70d5fe

[dev-dependencies.tracing-subscriber]
version = "^0.3"
features = ["fmt"]

[badges]
maintenance = { status = "deprecated" }<|MERGE_RESOLUTION|>--- conflicted
+++ resolved
@@ -1,12 +1,7 @@
 [package]
 name = "tokio-amqp"
-<<<<<<< HEAD
-version = "1.0.1"
+version = "1.1.0"
 edition = "2021"
-=======
-version = "1.1.0"
-edition = "2018"
->>>>>>> 7a70d5fe
 authors = ["Marc-Antoine Perennou <Marc-Antoine@Perennou.com>"]
 description = "lapin integration with tokio"
 repository = "https://github.com/amqp-rs/lapin"
@@ -25,11 +20,7 @@
 tokio-reactor-trait = "^1.1"
 
 [dependencies.lapin]
-<<<<<<< HEAD
 version = "=2.0.0-beta.3"
-=======
-version = "^1.10"
->>>>>>> 7a70d5fe
 path = ".."
 default-features = false
 
@@ -38,14 +29,9 @@
 default-features = false
 features = ["macros"]
 
-<<<<<<< HEAD
 [dev-dependencies.tracing]
 version = "^0.1"
 default-features = false
-=======
-[dependencies]
-parking_lot = "^0.12"
->>>>>>> 7a70d5fe
 
 [dev-dependencies.tracing-subscriber]
 version = "^0.3"
